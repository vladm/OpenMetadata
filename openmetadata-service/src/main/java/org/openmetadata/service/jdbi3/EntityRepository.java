/*
 *  Copyright 2021 Collate
 *  Licensed under the Apache License, Version 2.0 (the "License");
 *  you may not use this file except in compliance with the License.
 *  You may obtain a copy of the License at
 *  http://www.apache.org/licenses/LICENSE-2.0
 *  Unless required by applicable law or agreed to in writing, software
 *  distributed under the License is distributed on an "AS IS" BASIS,
 *  WITHOUT WARRANTIES OR CONDITIONS OF ANY KIND, either express or implied.
 *  See the License for the specific language governing permissions and
 *  limitations under the License.
 */

package org.openmetadata.service.jdbi3;

import static org.openmetadata.common.utils.CommonUtil.listOrEmpty;
import static org.openmetadata.common.utils.CommonUtil.nullOrEmpty;
import static org.openmetadata.schema.type.Include.ALL;
import static org.openmetadata.schema.type.Include.DELETED;
import static org.openmetadata.schema.type.Include.NON_DELETED;
import static org.openmetadata.service.Entity.ADMIN_USER_NAME;
import static org.openmetadata.service.Entity.DATA_PRODUCT;
import static org.openmetadata.service.Entity.DOMAIN;
import static org.openmetadata.service.Entity.FIELD_DATA_PRODUCTS;
import static org.openmetadata.service.Entity.FIELD_DELETED;
import static org.openmetadata.service.Entity.FIELD_DESCRIPTION;
import static org.openmetadata.service.Entity.FIELD_DISPLAY_NAME;
import static org.openmetadata.service.Entity.FIELD_DOMAIN;
import static org.openmetadata.service.Entity.FIELD_EXTENSION;
import static org.openmetadata.service.Entity.FIELD_FOLLOWERS;
import static org.openmetadata.service.Entity.FIELD_OWNER;
import static org.openmetadata.service.Entity.FIELD_TAGS;
import static org.openmetadata.service.Entity.FIELD_VOTES;
import static org.openmetadata.service.Entity.getEntityFields;
import static org.openmetadata.service.exception.CatalogExceptionMessage.csvNotSupported;
import static org.openmetadata.service.util.EntityUtil.compareTagLabel;
import static org.openmetadata.service.util.EntityUtil.entityReferenceMatch;
import static org.openmetadata.service.util.EntityUtil.fieldAdded;
import static org.openmetadata.service.util.EntityUtil.fieldDeleted;
import static org.openmetadata.service.util.EntityUtil.fieldUpdated;
import static org.openmetadata.service.util.EntityUtil.getColumnField;
import static org.openmetadata.service.util.EntityUtil.getExtensionField;
import static org.openmetadata.service.util.EntityUtil.nextMajorVersion;
import static org.openmetadata.service.util.EntityUtil.nextVersion;
import static org.openmetadata.service.util.EntityUtil.objectMatch;
import static org.openmetadata.service.util.EntityUtil.tagLabelMatch;

import com.fasterxml.jackson.databind.JsonNode;
import com.fasterxml.jackson.databind.node.ObjectNode;
import com.networknt.schema.JsonSchema;
import com.networknt.schema.ValidationMessage;
import java.io.IOException;
import java.net.URI;
import java.util.ArrayList;
import java.util.Collections;
import java.util.HashMap;
import java.util.HashSet;
import java.util.Iterator;
import java.util.List;
import java.util.Map;
import java.util.Map.Entry;
import java.util.Objects;
import java.util.Optional;
import java.util.Set;
import java.util.UUID;
import java.util.function.BiPredicate;
import java.util.function.Function;
import java.util.stream.Collectors;
import javax.json.JsonPatch;
import javax.ws.rs.core.Response.Status;
import javax.ws.rs.core.UriInfo;
import lombok.Getter;
import lombok.extern.slf4j.Slf4j;
import org.jdbi.v3.sqlobject.transaction.Transaction;
import org.openmetadata.common.utils.CommonUtil;
import org.openmetadata.schema.EntityInterface;
import org.openmetadata.schema.api.VoteRequest;
import org.openmetadata.schema.api.teams.CreateTeam;
import org.openmetadata.schema.entity.classification.Tag;
import org.openmetadata.schema.entity.data.GlossaryTerm;
import org.openmetadata.schema.entity.data.Table;
import org.openmetadata.schema.entity.teams.Team;
import org.openmetadata.schema.entity.teams.User;
import org.openmetadata.schema.type.ChangeDescription;
import org.openmetadata.schema.type.ChangeEvent;
import org.openmetadata.schema.type.Column;
import org.openmetadata.schema.type.EntityHistory;
import org.openmetadata.schema.type.EntityReference;
import org.openmetadata.schema.type.EventType;
import org.openmetadata.schema.type.FieldChange;
import org.openmetadata.schema.type.Include;
import org.openmetadata.schema.type.ProviderType;
import org.openmetadata.schema.type.Relationship;
import org.openmetadata.schema.type.TagLabel;
import org.openmetadata.schema.type.TagLabel.TagSource;
import org.openmetadata.schema.type.TaskDetails;
import org.openmetadata.schema.type.TaskType;
import org.openmetadata.schema.type.Votes;
import org.openmetadata.schema.type.csv.CsvImportResult;
import org.openmetadata.schema.utils.EntityInterfaceUtil;
import org.openmetadata.service.Entity;
import org.openmetadata.service.OpenMetadataApplicationConfig;
import org.openmetadata.service.TypeRegistry;
import org.openmetadata.service.exception.CatalogExceptionMessage;
import org.openmetadata.service.exception.EntityNotFoundException;
import org.openmetadata.service.exception.UnhandledServerException;
import org.openmetadata.service.jdbi3.CollectionDAO.EntityRelationshipRecord;
import org.openmetadata.service.jdbi3.CollectionDAO.EntityVersionPair;
import org.openmetadata.service.jdbi3.CollectionDAO.ExtensionRecord;
import org.openmetadata.service.resources.feeds.MessageParser.EntityLink;
import org.openmetadata.service.resources.tags.TagLabelCache;
import org.openmetadata.service.security.policyevaluator.SubjectCache;
import org.openmetadata.service.util.EntityUtil;
import org.openmetadata.service.util.EntityUtil.Fields;
import org.openmetadata.service.util.FullyQualifiedName;
import org.openmetadata.service.util.JsonUtils;
import org.openmetadata.service.util.RestUtil;
import org.openmetadata.service.util.RestUtil.DeleteResponse;
import org.openmetadata.service.util.RestUtil.PatchResponse;
import org.openmetadata.service.util.RestUtil.PutResponse;
import org.openmetadata.service.util.ResultList;

/**
 * This is the base class used by Entity Resources to perform READ and WRITE operations to the backend database to
 * Create, Retrieve, Update, and Delete entities.
 *
 * <p>An entity has two types of fields - `attributes` and `relationships`.
 *
 * <ul>
 *   <li>The `attributes` are the core properties of the entity, example - entity id, name, fullyQualifiedName, columns
 *       for a table, etc.
 *   <li>The `relationships` are an associated between two entities, example - table belongs to a database, table has a
 *       tag, user owns a table, etc. All relationships are captured using {@code EntityReference}.
 * </ul>
 *
 * Entities are stored as JSON documents in the database. Each entity is stored in a separate table and is accessed
 * through a <i>Data Access Object</i> or <i>DAO</i> that corresponds to each of the entity. For example,
 * <i>table_entity</i> is the database table used to store JSON docs corresponding to <i>table</i> entity and {@link
 * org.openmetadata.service.jdbi3.CollectionDAO.TableDAO} is used as the DAO object to access the table_entity table.
 * All DAO objects for an entity are available in {@code daoCollection}. <br>
 * <br>
 * Relationships between entity is stored in a separate table that captures the edge - fromEntity, toEntity, and the
 * relationship name <i>entity_relationship</i> table and are supported by {@link
 * org.openmetadata.service.jdbi3.CollectionDAO.EntityRelationshipDAO} DAO object.
 *
 * <p>JSON document of an entity stores only <i>required</i> attributes of an entity. Some attributes such as
 * <i>href</i> are not stored and are created on the fly. <br>
 * <br>
 * Json document of an entity does not store relationships. As an example, JSON document for <i>table</i> entity does
 * not store the relationship <i>database</i> which is of type <i>EntityReference</i>. This is always retrieved from the
 * relationship table when required to ensure, the data stored is efficiently and consistently, and relationship
 * information does not become stale.
 */
@Slf4j
public abstract class EntityRepository<T extends EntityInterface> {
  private final String collectionPath;
  private final Class<T> entityClass;
  @Getter protected final String entityType;
  @Getter protected final EntityDAO<T> dao;
  protected final CollectionDAO daoCollection;
  @Getter protected final Set<String> allowedFields;
  public final boolean supportsSoftDelete;
  @Getter protected final boolean supportsTags;
  @Getter protected final boolean supportsOwner;
  protected final boolean supportsFollower;
  protected final boolean supportsExtension;
  protected final boolean supportsVotes;
  @Getter protected final boolean supportsDomain;
  protected final boolean supportsDataProducts;

  /** Fields that can be updated during PATCH operation */
  @Getter private final Fields patchFields;

  /** Fields that can be updated during PUT operation */
  @Getter protected final Fields putFields;

  EntityRepository(
      String collectionPath,
      String entityType,
      Class<T> entityClass,
      EntityDAO<T> entityDAO,
      CollectionDAO collectionDAO,
      String patchFields,
      String putFields) {
    this.collectionPath = collectionPath;
    this.entityClass = entityClass;
    allowedFields = getEntityFields(entityClass);
    this.dao = entityDAO;
    this.daoCollection = collectionDAO;
    this.entityType = entityType;

    this.patchFields = getFields(patchFields);
    this.putFields = getFields(putFields);

    this.supportsTags = allowedFields.contains(FIELD_TAGS);
    if (supportsTags) {
      this.patchFields.addField(allowedFields, FIELD_TAGS);
      this.putFields.addField(allowedFields, FIELD_TAGS);
    }
    this.supportsOwner = allowedFields.contains(FIELD_OWNER);
    if (supportsOwner) {
      this.patchFields.addField(allowedFields, FIELD_OWNER);
      this.putFields.addField(allowedFields, FIELD_OWNER);
    }
    this.supportsSoftDelete = allowedFields.contains(FIELD_DELETED);
    this.supportsFollower = allowedFields.contains(FIELD_FOLLOWERS);
    if (supportsFollower) {
      this.patchFields.addField(allowedFields, FIELD_FOLLOWERS);
      this.putFields.addField(allowedFields, FIELD_FOLLOWERS);
    }
    this.supportsExtension = allowedFields.contains(FIELD_EXTENSION);
    if (supportsExtension) {
      this.patchFields.addField(allowedFields, FIELD_EXTENSION);
      this.putFields.addField(allowedFields, FIELD_EXTENSION);
    }
    this.supportsVotes = allowedFields.contains(FIELD_VOTES);
    this.supportsDomain = allowedFields.contains(FIELD_DOMAIN);
    if (supportsDomain) {
      this.patchFields.addField(allowedFields, FIELD_DOMAIN);
      this.putFields.addField(allowedFields, FIELD_DOMAIN);
    }
    this.supportsDataProducts = allowedFields.contains(FIELD_DATA_PRODUCTS);
  }

  /**
   * Set the requested fields in an entity. This is used for requesting specific fields in the object during GET
   * operations. It is also used during PUT and PATCH operations to set up fields that can be updated.
   */
  public abstract T setFields(T entity, Fields fields);

  /**
   * This method is used for validating an entity to be created during POST, PUT, and PATCH operations and prepare the
   * entity with all the required attributes and relationships.
   *
   * <p>The implementation of this method must perform the following:
   *
   * <ol>
   *   <li>Prepare the values for attributes that are not required in the request but can be derived on the server side.
   *       Example - <i>>FullyQualifiedNames</i> of an entity can be derived from the hierarchy that an entity belongs
   *       to .
   *   <li>Validate all the attributes of an entity.
   *   <li>Validate all the relationships of an entity. As an example - during <i>table</i> creation, relationships such
   *       as <i>Tags</i>, <i>Owner</i>, <i>Database</i>a table belongs to are validated. During validation additional
   *       information that is not required in the create/update request are set up in the corresponding relationship
   *       fields.
   * </ol>
   *
   * At the end of this operation, entity is expected to be valid and fully constructed with all the fields that will be
   * sent as payload in the POST, PUT, and PATCH operations response.
   *
   * @see TableRepository#prepare(Table) for an example implementation
   */
  public abstract void prepare(T entity);

  /**
   * An entity is stored in the backend database as JSON document. The JSON includes some attributes of the entity and
   * does not include attributes such as <i>href</i>. The relationship fields of an entity is never stored in the JSON
   * document. It is always reconstructed based on relationship edges from the backend database. <br>
   * <br>
   * As an example, when <i>table</i> entity is stored, the attributes such as <i>href</i> and the relationships such as
   * <i>owner</i>, <i>database</i>, and <i>tags</i> are set to null. These attributes are restored back after the JSON
   * document is stored to be sent as response.
   *
   * @see TableRepository#storeEntity(Table, boolean) for an example implementation
   */
  public abstract void storeEntity(T entity, boolean update);

  /**
   * This method is called to store all the relationships of an entity. It is expected that all relationships are
   * already validated and completely setup before this method is called and no validation of relationships is required.
   *
   * @see TableRepository#storeRelationships(Table) for an example implementation
   */
  public abstract void storeRelationships(T entity);

  /**
   * This method is called to set inherited fields that an entity inherits from its parent.
   *
   * @see TableRepository#setInheritedFields(Table, Fields) for an example implementation
   */
  @SuppressWarnings("unused")
  public T setInheritedFields(T entity, Fields fields) {
    return entity;
  }

  /**
   * PATCH operations can't overwrite certain fields, such as entity ID, fullyQualifiedNames etc. Instead of throwing an
   * error, we take lenient approach of ignoring the user error and restore those attributes based on what is already
   * stored in the original entity.
   */
  public void restorePatchAttributes(T original, T updated) {
    /* Nothing to restore during PATCH */
  }

  /** Set fullyQualifiedName of an entity */
  public void setFullyQualifiedName(T entity) {
    entity.setFullyQualifiedName(EntityInterfaceUtil.quoteName(entity.getName()));
  }

  /** Update an entity based suggested description and tags in the task */
  public void update(TaskDetails task, EntityLink entityLink, String newValue, String user) {
    TaskType taskType = task.getType();
    T entity = getByName(null, entityLink.getEntityFQN(), getFields("tags"), Include.ALL);
    String origJson = JsonUtils.pojoToJson(entity);
    if (EntityUtil.isDescriptionTask(taskType) && entityLink.getFieldName().equals(FIELD_DESCRIPTION)) {
      entity.setDescription(newValue);
    } else if (supportsTags && EntityUtil.isTagTask(taskType) && entityLink.getFieldName().equals("tags")) {
      List<TagLabel> tags = JsonUtils.readObjects(newValue, TagLabel.class);
      entity.setTags(tags);
    } else {
      // Not supported
      throw new IllegalArgumentException(
          CatalogExceptionMessage.invalidFieldForTask(entityLink.getFieldName(), task.getType()));
    }
    String updatedEntityJson = JsonUtils.pojoToJson(entity);
    JsonPatch patch = JsonUtils.getJsonPatch(origJson, updatedEntityJson);
    patch(null, entity.getId(), user, patch);
  }

  /**
   * Initialize data from json files if seed data does not exist in corresponding tables. Seed data is stored under
   * openmetadata-service/src/main/resources/json/data/{entityType}
   *
   * <p>This method needs to be explicitly called, typically from initialize method. See {@link
   * org.openmetadata.service.resources.teams.RoleResource#initialize(OpenMetadataApplicationConfig)}
   */
  public void initSeedDataFromResources() throws IOException {
    List<T> entities = getEntitiesFromSeedData();
    for (T entity : entities) {
      initializeEntity(entity);
    }
  }

  public List<T> getEntitiesFromSeedData() throws IOException {
    return getEntitiesFromSeedData(String.format(".*json/data/%s/.*\\.json$", entityType));
  }

  public List<T> getEntitiesFromSeedData(String path) throws IOException {
    return getEntitiesFromSeedData(entityType, path, entityClass);
  }

  public static <U> List<U> getEntitiesFromSeedData(String entityType, String path, Class<U> clazz) throws IOException {
    List<U> entities = new ArrayList<>();
    List<String> jsonDataFiles = EntityUtil.getJsonDataResources(path);
    jsonDataFiles.forEach(
        jsonDataFile -> {
          try {
            String json = CommonUtil.getResourceAsStream(EntityRepository.class.getClassLoader(), jsonDataFile);
            json = json.replace("<separator>", Entity.SEPARATOR);
            entities.add(JsonUtils.readValue(json, clazz));
          } catch (Exception e) {
            LOG.warn("Failed to initialize the {} from file {}", entityType, jsonDataFile, e);
          }
        });
    return entities;
  }

  /** Initialize a given entity if it does not exist. */
  @Transaction
  public void initializeEntity(T entity) {
    String existingJson = dao.findJsonByFqn(entity.getFullyQualifiedName(), ALL);
    if (existingJson != null) {
      LOG.info("{} {} is already initialized", entityType, entity.getFullyQualifiedName());
      return;
    }

    LOG.info("{} {} is not initialized", entityType, entity.getFullyQualifiedName());
    entity.setUpdatedBy(ADMIN_USER_NAME);
    entity.setUpdatedAt(System.currentTimeMillis());
    entity.setId(UUID.randomUUID());
    create(null, entity);
    LOG.info("Created a new {} {}", entityType, entity.getFullyQualifiedName());
  }

  public EntityUpdater getUpdater(T original, T updated, Operation operation) {
    return new EntityUpdater(original, updated, operation);
  }

  @Transaction
  public final T get(UriInfo uriInfo, UUID id, Fields fields) {
    return get(uriInfo, id, fields, NON_DELETED);
  }

  @Transaction
  public final T get(UriInfo uriInfo, UUID id, Fields fields, Include include) {
    T entity = dao.findEntityById(id, include);
    setFieldsInternal(entity, fields);
    setInheritedFields(entity, fields);
    return withHref(uriInfo, entity);
  }

  @Transaction
  public final T findOrNull(UUID id, String fields, Include include) {
    String json = dao.findJsonById(id, include);
    return json == null ? null : setFieldsInternal(JsonUtils.readValue(json, entityClass), getFields(fields));
  }

  @Transaction
  public T getByName(UriInfo uriInfo, String fqn, Fields fields) {
    return getByName(uriInfo, fqn, fields, NON_DELETED);
  }

  @Transaction
  public final T getByName(UriInfo uriInfo, String fqn, Fields fields, Include include) {
    T entity = dao.findEntityByName(fqn, include);
    setFieldsInternal(entity, fields);
    setInheritedFields(entity, fields);
    return withHref(uriInfo, entity);
  }

  @Transaction
  public final T findByNameOrNull(String fqn, String fields, Include include) {
    String json = dao.findJsonByFqn(fqn, include);
    return json == null ? null : setFieldsInternal(JsonUtils.readValue(json, entityClass), getFields(fields));
  }

  @Transaction
  public final List<T> listAll(Fields fields, ListFilter filter) {
    // forward scrolling, if after == null then first page is being asked
    List<String> jsons = dao.listAfter(filter, Integer.MAX_VALUE, "");
    List<T> entities = new ArrayList<>();
    for (String json : jsons) {
      T entity = setFieldsInternal(JsonUtils.readValue(json, entityClass), fields);
      entities.add(entity);
    }
    return entities;
  }

  @Transaction
  public ResultList<T> listAfter(UriInfo uriInfo, Fields fields, ListFilter filter, int limitParam, String after) {
    int total = dao.listCount(filter);
    List<T> entities = new ArrayList<>();
    if (limitParam > 0) {
      // forward scrolling, if after == null then first page is being asked
      List<String> jsons = dao.listAfter(filter, limitParam + 1, after == null ? "" : RestUtil.decodeCursor(after));

      for (String json : jsons) {
        T entity = withHref(uriInfo, setFieldsInternal(JsonUtils.readValue(json, entityClass), fields));
        entities.add(entity);
      }

      String beforeCursor;
      String afterCursor = null;
      beforeCursor = after == null ? null : entities.get(0).getName();
      if (entities.size() > limitParam) { // If extra result exists, then next page exists - return after cursor
        entities.remove(limitParam);
        afterCursor = entities.get(limitParam - 1).getName();
      }
      return getResultList(entities, beforeCursor, afterCursor, total);
    } else {
      // limit == 0 , return total count of entity.
      return getResultList(entities, null, null, total);
    }
  }

  @Transaction
  public ResultList<T> listAfterWithSkipFailure(
      UriInfo uriInfo, Fields fields, ListFilter filter, int limitParam, String after) throws IOException {
    List<String> errors = new ArrayList<>();
    List<T> entities = new ArrayList<>();
    int beforeOffset = Integer.parseInt(RestUtil.decodeCursor(after));
    int currentOffset = beforeOffset;
    int total = dao.listCount(filter);
    if (limitParam > 0) {
      // forward scrolling, if after == null then first page is being asked
      List<String> jsons = dao.listAfterWithOffset(limitParam, currentOffset);

      for (String json : jsons) {
        try {
          T entity = withHref(uriInfo, setFieldsInternal(JsonUtils.readValue(json, entityClass), fields));
          entities.add(entity);
        } catch (Exception e) {
          LOG.error("Failed in Set Fields for Entity with Json : {}", json);
          errors.add(json);
        }
      }
      currentOffset = currentOffset + limitParam;
      String newAfter = currentOffset > total ? null : String.valueOf(currentOffset);
      return getResultList(entities, errors, String.valueOf(beforeOffset), newAfter, total);
    } else {
      // limit == 0 , return total count of entity.
      return getResultList(entities, errors, null, null, total);
    }
  }

  @Transaction
  public ResultList<T> listBefore(UriInfo uriInfo, Fields fields, ListFilter filter, int limitParam, String before) {
    // Reverse scrolling - Get one extra result used for computing before cursor
    List<String> jsons = dao.listBefore(filter, limitParam + 1, RestUtil.decodeCursor(before));

    List<T> entities = new ArrayList<>();
    for (String json : jsons) {
      T entity = withHref(uriInfo, setFieldsInternal(JsonUtils.readValue(json, entityClass), fields));
      entities.add(entity);
    }
    int total = dao.listCount(filter);

    String beforeCursor = null;
    String afterCursor;
    if (entities.size() > limitParam) { // If extra result exists, then previous page exists - return before cursor
      entities.remove(0);
      beforeCursor = entities.get(0).getName();
    }
    afterCursor = entities.get(entities.size() - 1).getName();
    return getResultList(entities, beforeCursor, afterCursor, total);
  }

  @Transaction
  public T getVersion(UUID id, String version) {
    Double requestedVersion = Double.parseDouble(version);
    String extension = EntityUtil.getVersionExtension(entityType, requestedVersion);

    // Get previous version from version history
    String json = daoCollection.entityExtensionDAO().getExtension(id.toString(), extension);
    if (json != null) {
      return JsonUtils.readValue(json, entityClass);
    }
    // If requested the latest version, return it from current version of the entity
    T entity = setFieldsInternal(dao.findEntityById(id, ALL), putFields);
    if (entity.getVersion().equals(requestedVersion)) {
      return entity;
    }
    throw EntityNotFoundException.byMessage(
        CatalogExceptionMessage.entityVersionNotFound(entityType, id, requestedVersion));
  }

  @Transaction
  public EntityHistory listVersions(UUID id) {
    T latest = setFieldsInternal(dao.findEntityById(id, ALL), putFields);
    String extensionPrefix = EntityUtil.getVersionExtensionPrefix(entityType);
    List<ExtensionRecord> records = daoCollection.entityExtensionDAO().getExtensions(id.toString(), extensionPrefix);
    List<EntityVersionPair> oldVersions = new ArrayList<>();
    records.forEach(r -> oldVersions.add(new EntityVersionPair(r)));
    oldVersions.sort(EntityUtil.compareVersion.reversed());

    final List<Object> allVersions = new ArrayList<>();
    allVersions.add(JsonUtils.pojoToJson(latest));
    oldVersions.forEach(version -> allVersions.add(version.getEntityJson()));
    return new EntityHistory().withEntityType(entityType).withVersions(allVersions);
  }

  public final T create(UriInfo uriInfo, T entity) {
    entity = withHref(uriInfo, createInternal(entity));
    postCreate(entity);
    return entity;
  }

  @Transaction
  public final T createInternal(T entity) {
    prepareInternal(entity);
    return createNewEntity(entity);
  }

  public void prepareInternal(T entity) {
    if (supportsTags) {
      entity.setTags(addDerivedTags(entity.getTags()));
      checkMutuallyExclusive(entity.getTags());
    }
    prepare(entity);
    setFullyQualifiedName(entity);
    validateExtension(entity);
    // Domain is already validated
  }

  public void storeRelationshipsInternal(T entity) {
    storeOwner(entity, entity.getOwner());
    applyTags(entity);
    storeDomain(entity, entity.getDomain());
    storeDataProducts(entity, entity.getDataProducts());
    storeRelationships(entity);
  }

  T setFieldsInternal(T entity, Fields fields) {
    entity.setOwner(fields.contains(FIELD_OWNER) ? getOwner(entity) : null);
    entity.setTags(fields.contains(FIELD_TAGS) ? getTags(entity.getFullyQualifiedName()) : null);
    entity.setExtension(fields.contains(FIELD_EXTENSION) ? getExtension(entity) : null);
    entity.setDomain(fields.contains(FIELD_DOMAIN) ? getDomain(entity) : null);
    entity.setDataProducts(fields.contains(FIELD_DATA_PRODUCTS) ? getDataProducts(entity) : null);
    setFields(entity, fields);
    return entity;
  }

  public final PutResponse<T> createOrUpdate(UriInfo uriInfo, T updated) {
    PutResponse<T> response = createOrUpdateInternal(uriInfo, updated);
    if (response.getStatus() == Status.CREATED) {
      postCreate(response.getEntity());
    } else if (response.getStatus() == Status.OK) {
      postUpdate(response.getEntity());
    }
    return response;
  }

  @Transaction
  public final PutResponse<T> createOrUpdateInternal(UriInfo uriInfo, T updated) {
    T original = JsonUtils.readValue(dao.findJsonByFqn(updated.getFullyQualifiedName(), ALL), entityClass);
    if (original == null) { // If an original entity does not exist then create it, else update
      return new PutResponse<>(Status.CREATED, withHref(uriInfo, createNewEntity(updated)), RestUtil.ENTITY_CREATED);
    }
    return update(uriInfo, original, updated);
  }

  @SuppressWarnings("unused")
  protected void postCreate(T entity) {
    // Override to perform any operation required after creation.
    // For example ingestion pipeline creates a pipeline in AirFlow.
  }

  @SuppressWarnings("unused")
  protected void postUpdate(T entity) {
    // Override to perform any operation required after an entity update.
    // For example ingestion pipeline creates a pipeline in AirFlow.
  }

  @Transaction
  public PutResponse<T> update(UriInfo uriInfo, T original, T updated) {
    // Get all the fields in the original entity that can be updated during PUT operation
    setFieldsInternal(original, putFields);

    // If the entity state is soft-deleted, recursively undelete the entity and it's children
    if (Boolean.TRUE.equals(original.getDeleted())) {
      restoreEntity(updated.getUpdatedBy(), entityType, original.getId());
    }

    // Update the attributes and relationships of an entity
    EntityUpdater entityUpdater = getUpdater(original, updated, Operation.PUT);
    entityUpdater.update();
    String change = entityUpdater.fieldsChanged() ? RestUtil.ENTITY_UPDATED : RestUtil.ENTITY_NO_CHANGE;
    setInheritedFields(updated, new Fields(allowedFields));
    return new PutResponse<>(Status.OK, withHref(uriInfo, updated), change);
  }

  @Transaction
  public final PatchResponse<T> patch(UriInfo uriInfo, UUID id, String user, JsonPatch patch) {
    // Get all the fields in the original entity that can be updated during PATCH operation
    T original = setFieldsInternal(dao.findEntityById(id), patchFields);
    setInheritedFields(original, patchFields);

    // Apply JSON patch to the original entity to get the updated entity
    T updated = JsonUtils.applyPatch(original, patch, entityClass);
    updated.setUpdatedBy(user);
    updated.setUpdatedAt(System.currentTimeMillis());

    prepareInternal(updated);
    populateOwner(updated.getOwner());
    restorePatchAttributes(original, updated);

    // Update the attributes and relationships of an entity
    EntityUpdater entityUpdater = getUpdater(original, updated, Operation.PATCH);
    entityUpdater.update();
    String change = entityUpdater.fieldsChanged() ? RestUtil.ENTITY_UPDATED : RestUtil.ENTITY_NO_CHANGE;
    return new PatchResponse<>(Status.OK, withHref(uriInfo, updated), change);
  }

  @Transaction
  public PutResponse<T> addFollower(String updatedBy, UUID entityId, UUID userId) {
    // Get entity
    T entity = dao.findEntityById(entityId);

    // Validate follower
    User user = daoCollection.userDAO().findEntityById(userId);
    if (Boolean.TRUE.equals(user.getDeleted())) {
      throw new IllegalArgumentException(CatalogExceptionMessage.deletedUser(userId));
    }

    // Add relationship
    addRelationship(userId, entityId, Entity.USER, entityType, Relationship.FOLLOWS);

    ChangeDescription change = new ChangeDescription().withPreviousVersion(entity.getVersion());
    fieldAdded(change, FIELD_FOLLOWERS, List.of(user.getEntityReference()));

    ChangeEvent changeEvent =
        new ChangeEvent()
            .withEntity(entity)
            .withChangeDescription(change)
            .withEventType(EventType.ENTITY_UPDATED)
            .withEntityType(entityType)
            .withEntityId(entityId)
            .withEntityFullyQualifiedName(entity.getFullyQualifiedName())
            .withUserName(updatedBy)
            .withTimestamp(System.currentTimeMillis())
            .withCurrentVersion(entity.getVersion())
            .withPreviousVersion(change.getPreviousVersion());

    return new PutResponse<>(Status.OK, changeEvent, RestUtil.ENTITY_FIELDS_CHANGED);
  }

  @Transaction
  public PutResponse<T> updateVote(String updatedBy, UUID entityId, VoteRequest request) {
    // Get entity
    T originalEntity = dao.findEntityById(entityId);

    // Validate User
    User user = daoCollection.userDAO().findEntityByName(FullyQualifiedName.quoteName(updatedBy));
    UUID userId = user.getId();
    if (Boolean.TRUE.equals(user.getDeleted())) {
      throw new IllegalArgumentException(CatalogExceptionMessage.deletedUser(userId));
    }

    ChangeDescription change = new ChangeDescription().withPreviousVersion(originalEntity.getVersion());
    fieldUpdated(change, FIELD_VOTES, null, request.getUpdatedVoteType());

    // Add or Delete relationship
    if (request.getUpdatedVoteType() == VoteRequest.VoteType.UN_VOTED) {
      deleteRelationship(userId, Entity.USER, entityId, entityType, Relationship.VOTED);
    } else {
      addRelationship(
          userId,
          entityId,
          Entity.USER,
          entityType,
          Relationship.VOTED,
          JsonUtils.pojoToJson(request.getUpdatedVoteType()),
          false);
    }

    setFieldsInternal(originalEntity, new Fields(allowedFields, "votes"));
    ChangeEvent changeEvent =
        new ChangeEvent()
            .withEntity(originalEntity)
            .withChangeDescription(change)
            .withEventType(EventType.ENTITY_UPDATED)
            .withEntityType(entityType)
            .withEntityId(entityId)
            .withEntityFullyQualifiedName(originalEntity.getFullyQualifiedName())
            .withUserName(updatedBy)
            .withTimestamp(System.currentTimeMillis())
            .withCurrentVersion(originalEntity.getVersion())
            .withPreviousVersion(change.getPreviousVersion());

    return new PutResponse<>(Status.OK, changeEvent, RestUtil.ENTITY_FIELDS_CHANGED);
  }

  public final DeleteResponse<T> delete(String updatedBy, UUID id, boolean recursive, boolean hardDelete) {
    DeleteResponse<T> response = deleteInternal(updatedBy, id, recursive, hardDelete);
    postDelete(response.getEntity());
    return response;
  }

  public final DeleteResponse<T> deleteByName(String updatedBy, String name, boolean recursive, boolean hardDelete) {
    DeleteResponse<T> response = deleteInternalByName(updatedBy, name, recursive, hardDelete);
    postDelete(response.getEntity());
    return response;
  }

  protected void preDelete(T entity) {
    // Override this method to perform any operation required after deletion.
    // For example ingestion pipeline deletes a pipeline in AirFlow.
  }

  protected void postDelete(T entity) {
    // Override this method to perform any operation required after deletion.
    // For example ingestion pipeline deletes a pipeline in AirFlow.
  }

  private DeleteResponse<T> delete(String updatedBy, T original, boolean recursive, boolean hardDelete) {
    checkSystemEntityDeletion(original);
    preDelete(original);
    setFieldsInternal(original, putFields);

    deleteChildren(original.getId(), recursive, hardDelete, updatedBy);

    String changeType;
    T updated = JsonUtils.readValue(JsonUtils.pojoToJson(original), entityClass);
    setFieldsInternal(updated, putFields); // we need service, database, databaseSchema to delete properly from ES.
    if (supportsSoftDelete && !hardDelete) {
      updated.setUpdatedBy(updatedBy);
      updated.setUpdatedAt(System.currentTimeMillis());
      updated.setDeleted(true);
      EntityUpdater updater = getUpdater(original, updated, Operation.SOFT_DELETE);
      updater.update();
      changeType = RestUtil.ENTITY_SOFT_DELETED;
    } else {
      cleanup(updated);
      changeType = RestUtil.ENTITY_DELETED;
    }
    LOG.info("{} deleted {}", hardDelete ? "Hard" : "Soft", updated.getFullyQualifiedName());
    return new DeleteResponse<>(updated, changeType);
  }

  @Transaction
  public final DeleteResponse<T> deleteInternalByName(
      String updatedBy, String name, boolean recursive, boolean hardDelete) {
    // Validate entity
    T entity = dao.findEntityByName(name, ALL);
    return delete(updatedBy, entity, recursive, hardDelete);
  }

  @Transaction
  public final DeleteResponse<T> deleteInternal(String updatedBy, UUID id, boolean recursive, boolean hardDelete) {
    // Validate entity
    T entity = dao.findEntityById(id, ALL);
    return delete(updatedBy, entity, recursive, hardDelete);
  }

  private void deleteChildren(UUID id, boolean recursive, boolean hardDelete, String updatedBy) {
    // If an entity being deleted contains other **non-deleted** children entities, it can't be deleted
    List<EntityRelationshipRecord> records =
        daoCollection
            .relationshipDAO()
            .findTo(
                id.toString(), entityType, List.of(Relationship.CONTAINS.ordinal(), Relationship.PARENT_OF.ordinal()));

    if (records.isEmpty()) {
      return;
    }
    // Entity being deleted contains children entities
    if (!recursive) {
      throw new IllegalArgumentException(CatalogExceptionMessage.entityIsNotEmpty(entityType));
    }
    // Delete all the contained entities
    for (EntityRelationshipRecord entityRelationshipRecord : records) {
      LOG.info(
          "Recursively {} deleting {} {}",
          hardDelete ? "hard" : "soft",
          entityRelationshipRecord.getType(),
          entityRelationshipRecord.getId());
      Entity.deleteEntity(
          updatedBy, entityRelationshipRecord.getType(), entityRelationshipRecord.getId(), true, hardDelete);
    }
  }

  protected void cleanup(T entityInterface) {
    String id = entityInterface.getId().toString();

    // Delete all the relationships to other entities
    daoCollection.relationshipDAO().deleteAll(id, entityType);

    // Delete all the field relationships to other entities
    daoCollection.fieldRelationshipDAO().deleteAllByPrefix(entityInterface.getFullyQualifiedName());

    // Delete all the extensions of entity
    daoCollection.entityExtensionDAO().deleteAll(id);

    // Delete all the tag labels
    daoCollection.tagUsageDAO().deleteTagLabelsByTargetPrefix(entityInterface.getFullyQualifiedName());

    // when the glossary and tag is deleted .. delete its usage
    daoCollection.tagUsageDAO().deleteTagLabelsByFqn(entityInterface.getFullyQualifiedName());
    // Delete all the usage data
    daoCollection.usageDAO().delete(id);

    // Delete the extension data storing custom properties
    removeExtension(entityInterface);

    // Delete all the threads that are about this entity
    Entity.getFeedRepository().deleteByAbout(entityInterface.getId());

    // Finally, delete the entity
    dao.delete(id);
  }

  @Transaction
  public PutResponse<T> deleteFollower(String updatedBy, UUID entityId, UUID userId) {
    T entity = dao.findEntityById(entityId);

    // Validate follower
    User user = daoCollection.userDAO().findEntityById(userId);

    // Remove follower
    deleteRelationship(userId, Entity.USER, entityId, entityType, Relationship.FOLLOWS);

    ChangeDescription change = new ChangeDescription().withPreviousVersion(entity.getVersion());
    fieldDeleted(change, FIELD_FOLLOWERS, List.of(user.getEntityReference()));

    ChangeEvent changeEvent =
        new ChangeEvent()
            .withEntity(entity)
            .withChangeDescription(change)
            .withEventType(EventType.ENTITY_UPDATED)
            .withEntityFullyQualifiedName(entity.getFullyQualifiedName())
            .withEntityType(entityType)
            .withEntityId(entityId)
            .withUserName(updatedBy)
            .withTimestamp(System.currentTimeMillis())
            .withCurrentVersion(entity.getVersion())
            .withPreviousVersion(change.getPreviousVersion());

    return new PutResponse<>(Status.OK, changeEvent, RestUtil.ENTITY_FIELDS_CHANGED);
  }

  public final ResultList<T> getResultList(List<T> entities, String beforeCursor, String afterCursor, int total) {
    return new ResultList<>(entities, beforeCursor, afterCursor, total);
  }

  public final ResultList<T> getResultList(
      List<T> entities, List<String> errors, String beforeCursor, String afterCursor, int total) {
    return new ResultList<>(entities, errors, beforeCursor, afterCursor, total);
  }

  private T createNewEntity(T entity) {
    storeEntity(entity, false);
    storeExtension(entity);
    storeRelationshipsInternal(entity);
    setInheritedFields(entity, new Fields(allowedFields));
    return entity;
  }

  protected void store(T entity, boolean update) {
    // Don't store owner, database, href and tags as JSON. Build it on the fly based on relationships
    entity.withHref(null);
    EntityReference owner = entity.getOwner();
    entity.setOwner(null);
    List<TagLabel> tags = entity.getTags();
    entity.setTags(null);
    EntityReference domain = entity.getDomain();
    entity.setDomain(null);
    List<EntityReference> dataProducts = entity.getDataProducts();
    entity.setDataProducts(null);

    if (update) {
      dao.update(entity.getId(), entity.getFullyQualifiedName(), JsonUtils.pojoToJson(entity));
      LOG.info("Updated {}:{}:{}", entityType, entity.getId(), entity.getFullyQualifiedName());
    } else {
      dao.insert(entity, entity.getFullyQualifiedName());
      LOG.info("Created {}:{}:{}", entityType, entity.getId(), entity.getFullyQualifiedName());
    }

    // Restore the relationships
    entity.setOwner(owner);
    entity.setTags(tags);
    entity.setDomain(domain);
    entity.setDataProducts(dataProducts);
  }

  protected void storeTimeSeries(
      String fqn, String extension, String jsonSchema, String entityJson, Long timestamp, boolean update) {
    if (update) {
      daoCollection.entityExtensionTimeSeriesDao().update(fqn, extension, entityJson, timestamp);
    } else {
      daoCollection.entityExtensionTimeSeriesDao().insert(fqn, extension, jsonSchema, entityJson);
    }
  }

  protected void storeTimeSeriesWithOperation(
      String fqn,
      String extension,
      String jsonSchema,
      String entityJson,
      Long timestamp,
      String operation,
      boolean update) {
    if (update) {
      daoCollection
          .entityExtensionTimeSeriesDao()
          .updateExtensionByOperation(fqn, extension, entityJson, timestamp, operation);
    } else {
      daoCollection.entityExtensionTimeSeriesDao().insert(fqn, extension, jsonSchema, entityJson);
    }
  }

  public String getExtensionAtTimestamp(String fqn, String extension, Long timestamp) {
    return daoCollection.entityExtensionTimeSeriesDao().getExtensionAtTimestamp(fqn, extension, timestamp);
  }

  public String getExtensionAtTimestampWithOperation(String fqn, String extension, Long timestamp, String operation) {
    return daoCollection
        .entityExtensionTimeSeriesDao()
        .getExtensionAtTimestampWithOperation(fqn, extension, timestamp, operation);
  }

  public String getLatestExtensionFromTimeseries(String fqn, String extension) {
    return daoCollection.entityExtensionTimeSeriesDao().getLatestExtension(fqn, extension);
  }

  public List<String> getResultsFromAndToTimestamps(
      String fullyQualifiedName, String extension, Long startTs, Long endTs) {
    return getResultsFromAndToTimestamps(
        fullyQualifiedName, extension, startTs, endTs, CollectionDAO.EntityExtensionTimeSeriesDAO.OrderBy.DESC);
  }

  public List<String> getResultsFromAndToTimestamps(
      String fqn,
      String extension,
      Long startTs,
      Long endTs,
      CollectionDAO.EntityExtensionTimeSeriesDAO.OrderBy orderBy) {
    return daoCollection
        .entityExtensionTimeSeriesDao()
        .listBetweenTimestampsByOrder(fqn, extension, startTs, endTs, orderBy);
  }

  public void deleteExtensionAtTimestamp(String fqn, String extension, Long timestamp) {
    daoCollection.entityExtensionTimeSeriesDao().deleteAtTimestamp(fqn, extension, timestamp);
  }

  public void deleteExtensionBeforeTimestamp(String fqn, String extension, Long timestamp) {
    daoCollection.entityExtensionTimeSeriesDao().deleteBeforeTimestamp(fqn, extension, timestamp);
  }

  public void validateExtension(T entity) {
    if (entity.getExtension() == null) {
      return;
    }

    JsonNode jsonNode = JsonUtils.valueToTree(entity.getExtension());
    Iterator<Entry<String, JsonNode>> customFields = jsonNode.fields();
    while (customFields.hasNext()) {
      Entry<String, JsonNode> entry = customFields.next();
      String fieldName = entry.getKey();
      JsonNode fieldValue = entry.getValue();

      // Validate the customFields using jsonSchema
      JsonSchema jsonSchema = TypeRegistry.instance().getSchema(entityType, fieldName);
      if (jsonSchema == null) {
        throw new IllegalArgumentException(CatalogExceptionMessage.unknownCustomField(fieldName));
      }
      Set<ValidationMessage> validationMessages = jsonSchema.validate(fieldValue);
      if (!validationMessages.isEmpty()) {
        throw new IllegalArgumentException(
            CatalogExceptionMessage.jsonValidationError(fieldName, validationMessages.toString()));
      }
    }
  }

  public void storeExtension(EntityInterface entity) {
    JsonNode jsonNode = JsonUtils.valueToTree(entity.getExtension());
    Iterator<Entry<String, JsonNode>> customFields = jsonNode.fields();
    while (customFields.hasNext()) {
      Entry<String, JsonNode> entry = customFields.next();
      String fieldName = entry.getKey();
      JsonNode value = entry.getValue();
      storeCustomProperty(entity, fieldName, value);
    }
  }

  public void removeExtension(EntityInterface entity) {
    JsonNode jsonNode = JsonUtils.valueToTree(entity.getExtension());
    Iterator<Entry<String, JsonNode>> customFields = jsonNode.fields();
    while (customFields.hasNext()) {
      Entry<String, JsonNode> entry = customFields.next();
      removeCustomProperty(entity, entry.getKey());
    }
  }

  private void storeCustomProperty(EntityInterface entity, String fieldName, JsonNode value) {
    String fieldFQN = TypeRegistry.getCustomPropertyFQN(entityType, fieldName);
    daoCollection
        .entityExtensionDAO()
        .insert(entity.getId().toString(), fieldFQN, "customFieldSchema", JsonUtils.pojoToJson(value));
  }

  private void removeCustomProperty(EntityInterface entity, String fieldName) {
    String fieldFQN = TypeRegistry.getCustomPropertyFQN(entityType, fieldName);
    daoCollection.entityExtensionDAO().delete(entity.getId().toString(), fieldFQN);
  }

<<<<<<< HEAD
  public Object getExtension(T entity) throws JsonProcessingException {
=======
  public ObjectNode getExtension(T entity) {
>>>>>>> d4ed9413
    String fieldFQNPrefix = TypeRegistry.getCustomPropertyFQNPrefix(entityType);
    List<ExtensionRecord> records =
        daoCollection.entityExtensionDAO().getExtensions(entity.getId().toString(), fieldFQNPrefix);
    if (records.isEmpty()) {
      return null;
    }
    ObjectNode objectNode = JsonUtils.getObjectNode();
    for (ExtensionRecord extensionRecord : records) {
      String fieldName = TypeRegistry.getPropertyName(extensionRecord.getExtensionName());
      objectNode.set(fieldName, JsonUtils.readTree(extensionRecord.getExtensionJson()));
    }
    return objectNode;
  }

  /** Validate given list of tags and add derived tags to it */
  public final List<TagLabel> addDerivedTags(List<TagLabel> tagLabels) {
    if (nullOrEmpty(tagLabels)) {
      return tagLabels;
    }

    List<TagLabel> updatedTagLabels = new ArrayList<>();
    EntityUtil.mergeTags(updatedTagLabels, tagLabels);
    for (TagLabel tagLabel : tagLabels) {
      EntityUtil.mergeTags(updatedTagLabels, getDerivedTags(tagLabel));
    }
    updatedTagLabels.sort(compareTagLabel);
    return updatedTagLabels;
  }

  /** Get tags associated with a given set of tags */
  private List<TagLabel> getDerivedTags(TagLabel tagLabel) {
    if (tagLabel.getSource() == TagLabel.TagSource.GLOSSARY) { // Related tags are only supported for Glossary
      List<TagLabel> derivedTags = daoCollection.tagUsageDAO().getTags(tagLabel.getTagFQN());
      derivedTags.forEach(tag -> tag.setLabelType(TagLabel.LabelType.DERIVED));
      return derivedTags;
    }
    return Collections.emptyList();
  }

  protected void applyTags(T entity) {
    if (supportsTags) {
      // Add entity level tags by adding tag to the entity relationship
      applyTags(entity.getTags(), entity.getFullyQualifiedName());
    }
  }

  /** Apply tags {@code tagLabels} to the entity or field identified by {@code targetFQN} */
  public void applyTags(List<TagLabel> tagLabels, String targetFQN) {
    for (TagLabel tagLabel : listOrEmpty(tagLabels)) {
      if (tagLabel.getSource() == TagSource.CLASSIFICATION) {
        Tag tag = daoCollection.tagDAO().findEntityByName(tagLabel.getTagFQN());
        tagLabel.withDescription(tag.getDescription());
        tagLabel.setSource(TagSource.CLASSIFICATION);
      } else if (tagLabel.getSource() == TagLabel.TagSource.GLOSSARY) {
        GlossaryTerm term = daoCollection.glossaryTermDAO().findEntityByName(tagLabel.getTagFQN(), NON_DELETED);
        tagLabel.withDescription(term.getDescription());
        tagLabel.setSource(TagLabel.TagSource.GLOSSARY);
      }

      // Apply tagLabel to targetFQN that identifies an entity or field
      daoCollection
          .tagUsageDAO()
          .applyTag(
              tagLabel.getSource().ordinal(),
              tagLabel.getTagFQN(),
              tagLabel.getTagFQN(),
              targetFQN,
              tagLabel.getLabelType().ordinal(),
              tagLabel.getState().ordinal());
    }
  }

  void checkMutuallyExclusive(List<TagLabel> tagLabels) {
    Map<String, TagLabel> map = new HashMap<>();
    for (TagLabel tagLabel : listOrEmpty(tagLabels)) {
      // When two tags have the same parent that is mutuallyExclusive, then throw an error
      String parentFqn = FullyQualifiedName.getParentFQN(tagLabel.getTagFQN());
      TagLabel stored = map.put(parentFqn, tagLabel);
      if (stored != null && TagLabelCache.mutuallyExclusive(tagLabel)) {
        throw new IllegalArgumentException(CatalogExceptionMessage.mutuallyExclusiveLabels(tagLabel, stored));
      }
    }
  }

  protected List<TagLabel> getTags(String fqn) {
    return !supportsTags ? null : daoCollection.tagUsageDAO().getTags(fqn);
  }

  protected List<EntityReference> getFollowers(T entity) {
    if (!supportsFollower || entity == null) {
      return Collections.emptyList();
    }
    return findFrom(entity.getId(), entityType, Relationship.FOLLOWS, Entity.USER);
  }

  protected Votes getVotes(T entity) {
    if (!supportsVotes || entity == null) {
      return new Votes();
    }
    List<EntityReference> upVoters = new ArrayList<>();
    List<EntityReference> downVoters = new ArrayList<>();
    List<EntityRelationshipRecord> records =
        findFromRecords(entity.getId(), entityType, Relationship.VOTED, Entity.USER);
    for (EntityRelationshipRecord entityRelationshipRecord : records) {
      VoteRequest.VoteType type = JsonUtils.readValue(entityRelationshipRecord.getJson(), VoteRequest.VoteType.class);
      if (type == VoteRequest.VoteType.VOTED_UP) {
        upVoters.add(daoCollection.userDAO().findEntityReferenceById(entityRelationshipRecord.getId(), ALL));
      } else if (type == VoteRequest.VoteType.VOTED_DOWN) {
        downVoters.add(daoCollection.userDAO().findEntityReferenceById(entityRelationshipRecord.getId(), ALL));
      }
    }
    return new Votes()
        .withUpVotes(upVoters.size())
        .withDownVotes(downVoters.size())
        .withUpVoters(upVoters)
        .withDownVoters(downVoters);
  }

  public T withHref(UriInfo uriInfo, T entity) {
    if (uriInfo == null) {
      return entity;
    }
    return entity.withHref(getHref(uriInfo, entity.getId()));
  }

  public URI getHref(UriInfo uriInfo, UUID id) {
    return RestUtil.getHref(uriInfo, collectionPath, id);
  }

  public PutResponse<T> restoreEntity(String updatedBy, String entityType, UUID id) {
    // If an entity being restored contains other **deleted** children entities, restore them
    List<EntityRelationshipRecord> records =
        daoCollection.relationshipDAO().findTo(id.toString(), entityType, Relationship.CONTAINS.ordinal());

    if (!records.isEmpty()) {
      // Restore all the contained entities
      for (EntityRelationshipRecord entityRelationshipRecord : records) {
        LOG.info("Recursively restoring {} {}", entityRelationshipRecord.getType(), entityRelationshipRecord.getId());
        Entity.restoreEntity(updatedBy, entityRelationshipRecord.getType(), entityRelationshipRecord.getId());
      }
    }

    // Finally set entity deleted flag to false
    LOG.info("Restoring the {} {}", entityType, id);
    T original = dao.findEntityById(id, DELETED);
    setFieldsInternal(original, putFields);
    T updated = JsonUtils.readValue(JsonUtils.pojoToJson(original), entityClass);
    updated.setUpdatedBy(updatedBy);
    updated.setUpdatedAt(System.currentTimeMillis());
    EntityUpdater updater = getUpdater(original, updated, Operation.PUT);
    updater.update();
    String change = updater.fieldsChanged() ? RestUtil.ENTITY_UPDATED : RestUtil.ENTITY_NO_CHANGE;
    return new PutResponse<>(Status.OK, updated, change);
  }

  public void addRelationship(UUID fromId, UUID toId, String fromEntity, String toEntity, Relationship relationship) {
    addRelationship(fromId, toId, fromEntity, toEntity, relationship, false);
  }

  public void addRelationship(
      UUID fromId, UUID toId, String fromEntity, String toEntity, Relationship relationship, boolean bidirectional) {
    addRelationship(fromId, toId, fromEntity, toEntity, relationship, null, bidirectional);
  }

  public void addRelationship(
      UUID fromId,
      UUID toId,
      String fromEntity,
      String toEntity,
      Relationship relationship,
      String json,
      boolean bidirectional) {
    UUID from = fromId;
    UUID to = toId;
    if (bidirectional && fromId.compareTo(toId) > 0) {
      // For bidirectional relationship, instead of adding two row fromId -> toId and toId -> fromId, just add one
      // row where fromId is alphabetically less than toId
      from = toId;
      to = fromId;
    }
    daoCollection.relationshipDAO().insert(from, to, fromEntity, toEntity, relationship.ordinal(), json);
  }

  public final void bulkAddToRelationship(
      UUID fromId, List<UUID> toId, String fromEntity, String toEntity, Relationship relationship) {
    daoCollection
        .relationshipDAO()
        .bulkInsertToRelationship(fromId, toId, fromEntity, toEntity, relationship.ordinal());
  }

  public List<EntityReference> findBoth(UUID entity1, String entityType1, Relationship relationship, String entity2) {
    // Find bidirectional relationship
    List<EntityReference> ids = new ArrayList<>();
    ids.addAll(findFrom(entity1, entityType1, relationship, entity2));
    ids.addAll(findTo(entity1, entityType1, relationship, entity2));
    return ids;
  }

  public List<EntityReference> findFrom(
      UUID toId, String toEntityType, Relationship relationship, String fromEntityType) {
    List<EntityRelationshipRecord> records = findFromRecords(toId, toEntityType, relationship, fromEntityType);
    return EntityUtil.getEntityReferences(records);
  }

  public List<EntityRelationshipRecord> findFromRecords(
      UUID toId, String toEntityType, Relationship relationship, String fromEntityType) {
    // When fromEntityType is null, all the relationships from any entity is returned
    return fromEntityType == null
        ? daoCollection.relationshipDAO().findFrom(toId.toString(), toEntityType, relationship.ordinal())
        : daoCollection
            .relationshipDAO()
            .findFrom(toId.toString(), toEntityType, relationship.ordinal(), fromEntityType);
  }

  public EntityReference getContainer(UUID toId) {
    return getFromEntityRef(toId, Relationship.CONTAINS, null, true);
  }

  public EntityReference getFromEntityRef(
      UUID toId, Relationship relationship, String fromEntityType, boolean mustHaveRelationship) {
    List<EntityRelationshipRecord> records = findFromRecords(toId, entityType, relationship, fromEntityType);
    ensureSingleRelationship(entityType, toId, records, relationship.value(), mustHaveRelationship);
    return !records.isEmpty()
        ? Entity.getEntityReferenceById(records.get(0).getType(), records.get(0).getId(), ALL)
        : null;
  }

  public EntityReference getToEntityRef(
      UUID fromId, Relationship relationship, String toEntityType, boolean mustHaveRelationship) {
    List<EntityRelationshipRecord> records = findToRecords(fromId, entityType, relationship, toEntityType);
    ensureSingleRelationship(entityType, fromId, records, relationship.value(), mustHaveRelationship);
    return !records.isEmpty()
        ? Entity.getEntityReferenceById(records.get(0).getType(), records.get(0).getId(), ALL)
        : null;
  }

  public void ensureSingleRelationship(
      String entityType, UUID id, List<?> relations, String relationshipName, boolean mustHaveRelationship) {
    // An entity can have only one container
    if (mustHaveRelationship && relations.isEmpty()) {
      throw new UnhandledServerException(CatalogExceptionMessage.entityTypeNotFound(entityType));
    }
    if (!mustHaveRelationship && relations.isEmpty()) {
      return;
    }
    if (relations.size() != 1) {
      LOG.warn("Possible database issues - multiple relations {} for entity {}:{}", relationshipName, entityType, id);
    }
  }

  public final List<EntityReference> findTo(
      UUID fromId, String fromEntityType, Relationship relationship, String toEntityType) {
    // When toEntityType is null, all the relationships to any entity is returned
    List<EntityRelationshipRecord> records = findToRecords(fromId, fromEntityType, relationship, toEntityType);
    return EntityUtil.getEntityReferences(records);
  }

  public final List<EntityRelationshipRecord> findToRecords(
      UUID fromId, String fromEntityType, Relationship relationship, String toEntityType) {
    // When toEntityType is null, all the relationships to any entity is returned
    return toEntityType == null
        ? daoCollection.relationshipDAO().findTo(fromId.toString(), fromEntityType, relationship.ordinal())
        : daoCollection
            .relationshipDAO()
            .findTo(fromId.toString(), fromEntityType, relationship.ordinal(), toEntityType);
  }

  public void deleteRelationship(
      UUID fromId, String fromEntityType, UUID toId, String toEntityType, Relationship relationship) {
    daoCollection
        .relationshipDAO()
        .delete(fromId.toString(), fromEntityType, toId.toString(), toEntityType, relationship.ordinal());
  }

  public void deleteTo(UUID toId, String toEntityType, Relationship relationship, String fromEntityType) {
    daoCollection.relationshipDAO().deleteTo(toId.toString(), toEntityType, relationship.ordinal(), fromEntityType);
  }

  public void deleteFrom(UUID fromId, String fromEntityType, Relationship relationship, String toEntityType) {
    // Remove relationships from original
    daoCollection.relationshipDAO().deleteFrom(fromId.toString(), fromEntityType, relationship.ordinal(), toEntityType);
  }

  public void validateUsers(List<EntityReference> entityReferences) {
    if (entityReferences != null) {
      for (EntityReference entityReference : entityReferences) {
        EntityReference ref =
            entityReference.getId() != null
                ? daoCollection.userDAO().findEntityReferenceById(entityReference.getId(), ALL)
                : daoCollection.userDAO().findEntityReferenceByName(entityReference.getFullyQualifiedName(), ALL);
        EntityUtil.copy(ref, entityReference);
      }
      entityReferences.sort(EntityUtil.compareEntityReference);
    }
  }

  public void validateRoles(List<EntityReference> roles) {
    if (roles != null) {
      for (EntityReference entityReference : roles) {
        EntityReference ref = daoCollection.roleDAO().findEntityReferenceById(entityReference.getId(), ALL);
        EntityUtil.copy(ref, entityReference);
      }
      roles.sort(EntityUtil.compareEntityReference);
    }
  }

  void validatePolicies(List<EntityReference> policies) {
    if (policies != null) {
      for (EntityReference entityReference : policies) {
        EntityReference ref = daoCollection.policyDAO().findEntityReferenceById(entityReference.getId(), ALL);
        EntityUtil.copy(ref, entityReference);
      }
      policies.sort(EntityUtil.compareEntityReference);
    }
  }

  public EntityReference getOwner(T entity) {
    return !supportsOwner ? null : getFromEntityRef(entity.getId(), Relationship.OWNS, null, false);
  }

  public EntityReference getDomain(T entity) {
    return getFromEntityRef(entity.getId(), Relationship.HAS, DOMAIN, false);
  }

  private List<EntityReference> getDataProducts(T entity) {
    if (!supportsDataProducts || entity == null) {
      return null;
    }
    return findFrom(entity.getId(), entityType, Relationship.HAS, DATA_PRODUCT);
  }

  public EntityReference getOwner(EntityReference ref) {
    return !supportsOwner ? null : Entity.getEntityReferenceById(ref.getType(), ref.getId(), ALL);
  }

  protected void populateOwner(EntityReference owner) {
    if (owner == null) {
      return;
    }
    EntityReference ref = validateOwner(owner);
    EntityUtil.copy(ref, owner);
  }

  protected void storeOwner(T entity, EntityReference owner) {
    if (supportsOwner && owner != null) {
      // Add relationship owner --- owns ---> ownedEntity
      LOG.info(
          "Adding owner {}:{} for entity {}:{}",
          owner.getType(),
          owner.getFullyQualifiedName(),
          entityType,
          entity.getId());
      addRelationship(owner.getId(), entity.getId(), owner.getType(), entityType, Relationship.OWNS);
    }
  }

  protected void storeDomain(T entity, EntityReference domain) {
    if (supportsDomain && domain != null) {
      // Add relationship domain --- has ---> entity
      LOG.info("Adding domain {} for entity {}:{}", domain.getFullyQualifiedName(), entityType, entity.getId());
      addRelationship(domain.getId(), entity.getId(), Entity.DOMAIN, entityType, Relationship.HAS);
    }
  }

  protected void storeDataProducts(T entity, List<EntityReference> dataProducts) {
    if (supportsDataProducts && !nullOrEmpty(dataProducts)) {
      for (EntityReference dataProduct : dataProducts) {
        // Add relationship dataProduct --- has ---> entity
        LOG.info(
            "Adding dataProduct {} for entity {}:{}", dataProduct.getFullyQualifiedName(), entityType, entity.getId());
        addRelationship(dataProduct.getId(), entity.getId(), Entity.DATA_PRODUCT, entityType, Relationship.HAS);
      }
    }
  }

  /** Remove owner relationship for a given entity */
  private void removeOwner(T entity, EntityReference owner) {
    if (EntityUtil.getId(owner) != null) {
      LOG.info("Removing owner {}:{} for entity {}", owner.getType(), owner.getFullyQualifiedName(), entity.getId());
      deleteRelationship(owner.getId(), owner.getType(), entity.getId(), entityType, Relationship.OWNS);
    }
  }

  public void updateOwner(T ownedEntity, EntityReference originalOwner, EntityReference newOwner) {
    // TODO inefficient use replace instead of delete and add and check for orig and new owners being the same
    removeOwner(ownedEntity, originalOwner);
    storeOwner(ownedEntity, newOwner);
  }

  public final Fields getFields(String fields) {
    if ("*".equals(fields)) {
      return new Fields(allowedFields, String.join(",", allowedFields));
    }
    return new Fields(allowedFields, fields);
  }

  protected final Fields getFields(Set<String> fields) {
    return new Fields(allowedFields, fields);
  }

  public final Set<String> getCommonFields(Set<String> input) {
    Set<String> result = new HashSet<>();
    for (String field : input) {
      if (allowedFields.contains(field)) {
        result.add(field);
      }
    }
    return result;
  }

  public final Set<String> getAllowedFieldsCopy() {
    return new HashSet<>(allowedFields);
  }

  protected String getCustomPropertyFQNPrefix(String entityType) {
    return FullyQualifiedName.build(entityType, "customProperties");
  }

  protected String getCustomPropertyFQN(String entityType, String propertyName) {
    return FullyQualifiedName.build(entityType, "customProperties", propertyName);
  }

  protected List<EntityReference> getIngestionPipelines(T service) {
    List<EntityRelationshipRecord> records =
        findToRecords(service.getId(), entityType, Relationship.CONTAINS, Entity.INGESTION_PIPELINE);
    List<EntityReference> ingestionPipelines = new ArrayList<>();
    for (EntityRelationshipRecord entityRelationshipRecord : records) {
      ingestionPipelines.add(
          daoCollection.ingestionPipelineDAO().findEntityReferenceById(entityRelationshipRecord.getId(), ALL));
    }
    return ingestionPipelines;
  }

  protected void checkSystemEntityDeletion(T entity) {
    if (ProviderType.SYSTEM.equals(entity.getProvider())) { // System provided entity can't be deleted
      throw new IllegalArgumentException(
          CatalogExceptionMessage.systemEntityDeleteNotAllowed(entity.getName(), entityType));
    }
  }

  public EntityReference validateOwner(EntityReference owner) {
    if (owner == null) {
      return null;
    }
    // Entities can be only owned by team of type 'group'
    if (owner.getType().equals(Entity.TEAM)) {
      Team team = Entity.getEntity(Entity.TEAM, owner.getId(), "", ALL);
      if (!team.getTeamType().equals(CreateTeam.TeamType.GROUP)) {
        throw new IllegalArgumentException(CatalogExceptionMessage.invalidTeamOwner(team.getTeamType()));
      }
      return team.getEntityReference();
    }
    return Entity.getEntityReferenceById(owner.getType(), owner.getId(), ALL);
  }

  public EntityReference validateDomain(String domainFqn) {
    if (!supportsDomain || domainFqn == null) {
      return null;
    }
    return Entity.getEntityReferenceByName(Entity.DOMAIN, domainFqn, NON_DELETED);
  }

  /** Override this method to support downloading CSV functionality */
  public String exportToCsv(String name, String user) throws IOException {
    throw new IllegalArgumentException(csvNotSupported(entityType));
  }

  /** Load CSV provided for bulk upload */
  public CsvImportResult importFromCsv(String name, String csv, boolean dryRun, String user) throws IOException {
    throw new IllegalArgumentException(csvNotSupported(entityType));
  }

  public List<TagLabel> getAllTags(EntityInterface entity) {
    return entity.getTags();
  }

  public enum Operation {
    PUT,
    PATCH,
    SOFT_DELETE;

    public boolean isPatch() {
      return this == PATCH;
    }

    public boolean isPut() {
      return this == PUT;
    }

    public boolean isDelete() {
      return this == SOFT_DELETE;
    }
  }

  /**
   * Class that performs PUT and PATCH update operation. It takes an <i>updated</i> entity and <i>original</i> entity.
   * Performs comparison between then and updates the stored entity and also updates all the relationships. This class
   * also tracks the changes between original and updated to version the entity and produce change events. <br>
   * <br>
   * Common entity attributes such as description, displayName, owner, tags are handled by this class. Override {@code
   * entitySpecificUpdate()} to add additional entity specific fields to be updated.
   *
   * @see TableRepository.TableUpdater#entitySpecificUpdate() for example.
   */
  public class EntityUpdater {
    protected final T original;
    protected final T updated;
    protected final Operation operation;
    protected final ChangeDescription changeDescription = new ChangeDescription();
    protected boolean majorVersionChange = false;
    protected final User updatingUser;
    private boolean entityRestored = false;
    private boolean entityChanged = false;

    public EntityUpdater(T original, T updated, Operation operation) {
      this.original = original;
      this.updated = updated;
      this.operation = operation;
      this.updatingUser =
          updated.getUpdatedBy().equalsIgnoreCase(ADMIN_USER_NAME)
              ? new User().withName(ADMIN_USER_NAME).withIsAdmin(true)
              : SubjectCache.getSubjectContext(updated.getUpdatedBy()).getUser();
    }

    /** Compare original and updated entities and perform updates. Update the entity version and track changes. */
    public final void update() {
      if (operation.isDelete()) { // DELETE Operation
        updateDeleted();
      } else { // PUT or PATCH operations
        updated.setId(original.getId());
        updateDeleted();
        updateDescription();
        updateDisplayName();
        updateOwner();
        updateExtension();
        updateTags(updated.getFullyQualifiedName(), FIELD_TAGS, original.getTags(), updated.getTags());
        updateDomain();
        updateDataProducts();
        entitySpecificUpdate();
      }

      // Store the updated entity
      storeUpdate();
    }

    public void entitySpecificUpdate() {
      // Default implementation. Override this to add any entity specific field updates
    }

    private void updateDescription() {
      if (operation.isPut() && !nullOrEmpty(original.getDescription()) && updatedByBot()) {
        // Revert change to non-empty description if it is being updated by a bot
        // This is to prevent bots from overwriting the description. Description need to be
        // updated with a PATCH request
        updated.setDescription(original.getDescription());
        return;
      }
      recordChange(FIELD_DESCRIPTION, original.getDescription(), updated.getDescription());
    }

    private void updateDeleted() {
      if (operation.isPut() || operation.isPatch()) {
        // Update operation can't set delete attributed to true. This can only be done as part of delete operation
        if (!Objects.equals(updated.getDeleted(), original.getDeleted()) && Boolean.TRUE.equals(updated.getDeleted())) {
          throw new IllegalArgumentException(CatalogExceptionMessage.readOnlyAttribute(entityType, FIELD_DELETED));
        }
        // PUT or PATCH is restoring the soft-deleted entity
        if (Boolean.TRUE.equals(original.getDeleted())) {
          updated.setDeleted(false);
          recordChange(FIELD_DELETED, true, false);
          entityRestored = true;
        }
      } else {
        recordChange(FIELD_DELETED, original.getDeleted(), updated.getDeleted());
      }
    }

    private void updateDisplayName() {
      if (operation.isPut() && !nullOrEmpty(original.getDisplayName()) && updatedByBot()) {
        // Revert change to non-empty displayName if it is being updated by a bot
        updated.setDisplayName(original.getDisplayName());
        return;
      }
      recordChange(FIELD_DISPLAY_NAME, original.getDisplayName(), updated.getDisplayName());
    }

    private void updateOwner() {
      EntityReference origOwner = original.getOwner();
      EntityReference updatedOwner = updated.getOwner();
      if ((operation.isPatch() || updatedOwner != null)
          && recordChange(FIELD_OWNER, origOwner, updatedOwner, true, entityReferenceMatch)) {
        // Update owner for all PATCH operations. For PUT operations, ownership can't be removed
        EntityRepository.this.updateOwner(original, origOwner, updatedOwner);
      } else {
        updated.setOwner(origOwner);
      }
    }

    protected void updateTags(String fqn, String fieldName, List<TagLabel> origTags, List<TagLabel> updatedTags) {
      // Remove current entity tags in the database. It will be added back later from the merged tag list.
      origTags = listOrEmpty(origTags);
      // updatedTags cannot be immutable list, as we are adding the origTags to updatedTags even if its empty.
      updatedTags = Optional.ofNullable(updatedTags).orElse(new ArrayList<>());
      if (origTags.isEmpty() && updatedTags.isEmpty()) {
        return; // Nothing to update
      }

      // Remove current entity tags in the database. It will be added back later from the merged tag list.
      daoCollection.tagUsageDAO().deleteTagsByTarget(fqn);

      if (operation.isPut()) {
        // PUT operation merges tags in the request with what already exists
        EntityUtil.mergeTags(updatedTags, origTags);
        checkMutuallyExclusive(updatedTags);
      }

      List<TagLabel> addedTags = new ArrayList<>();
      List<TagLabel> deletedTags = new ArrayList<>();
      recordListChange(fieldName, origTags, updatedTags, addedTags, deletedTags, tagLabelMatch);
      updatedTags.sort(compareTagLabel);
      applyTags(updatedTags, fqn);
    }

<<<<<<< HEAD
    protected void updateExtension() throws JsonProcessingException {
=======
    private void updateExtension() {
>>>>>>> d4ed9413
      if (original.getExtension() == updated.getExtension()) {
        return;
      }

      if (updatedByBot() && operation == Operation.PUT) {
        // Revert extension field, if being updated by a bot with a PUT request to avoid overwriting custom extension
        updated.setExtension(original.getExtension());
        return;
      }

      List<JsonNode> added = new ArrayList<>();
      List<JsonNode> deleted = new ArrayList<>();
      JsonNode origFields = JsonUtils.valueToTree(original.getExtension());
      JsonNode updatedFields = JsonUtils.valueToTree(updated.getExtension());

      // Check for updated and deleted fields
      for (Iterator<Entry<String, JsonNode>> it = origFields.fields(); it.hasNext(); ) {
        Entry<String, JsonNode> orig = it.next();
        JsonNode updatedField = updatedFields.get(orig.getKey());
        if (updatedField == null) {
          deleted.add(JsonUtils.getObjectNode(orig.getKey(), orig.getValue()));
        } else {
          // TODO converting to a string is a hack for now because JsonNode equals issues
          recordChange(getExtensionField(orig.getKey()), orig.getValue().toString(), updatedField.toString());
        }
      }

      // Check for added fields
      for (Iterator<Entry<String, JsonNode>> it = updatedFields.fields(); it.hasNext(); ) {
        Entry<String, JsonNode> updatedField = it.next();
        JsonNode orig = origFields.get(updatedField.getKey());
        if (orig == null) {
          added.add(JsonUtils.getObjectNode(updatedField.getKey(), updatedField.getValue()));
        }
      }
      if (!added.isEmpty()) {
        fieldAdded(changeDescription, FIELD_EXTENSION, JsonUtils.pojoToJson(added));
      }
      if (!deleted.isEmpty()) {
        fieldDeleted(changeDescription, FIELD_EXTENSION, JsonUtils.pojoToJson(deleted));
      }
      removeExtension(original);
      storeExtension(updated);
    }

    private void updateDomain() {
      if (original.getDomain() == updated.getDomain()) {
        return;
      }

      EntityReference origDomain = original.getDomain();
      EntityReference updatedDomain = updated.getDomain();
      if ((operation.isPatch() || updatedDomain != null)
          && recordChange(FIELD_DOMAIN, origDomain, updatedDomain, true, entityReferenceMatch)) {
        if (origDomain != null) {
          LOG.info(
              "Removing domain {} for entity {}", origDomain.getFullyQualifiedName(), original.getFullyQualifiedName());
          deleteRelationship(origDomain.getId(), Entity.DOMAIN, original.getId(), entityType, Relationship.HAS);
        }
        if (updatedDomain != null) {
          // Add relationship owner --- owns ---> ownedEntity
          LOG.info(
              "Adding domain {} for entity {}",
              updatedDomain.getFullyQualifiedName(),
              original.getFullyQualifiedName());
          addRelationship(updatedDomain.getId(), original.getId(), Entity.DOMAIN, entityType, Relationship.HAS);
        }
      } else {
        updated.setDomain(original.getDomain());
      }
    }

    private void updateDataProducts() {
      if (!supportsDataProducts) {
        return;
      }
      List<EntityReference> origDataProducts = listOrEmpty(original.getDataProducts());
      List<EntityReference> updatedDataProducts = listOrEmpty(updated.getDataProducts());
      updateFromRelationships(
          "dataProducts",
          DATA_PRODUCT,
          origDataProducts,
          updatedDataProducts,
          Relationship.HAS,
          entityType,
          original.getId());
    }

    public final boolean updateVersion(Double oldVersion) {
      Double newVersion = oldVersion;
      if (majorVersionChange) {
        newVersion = nextMajorVersion(oldVersion);
      } else if (fieldsChanged()) {
        newVersion = nextVersion(oldVersion);
      }
      LOG.info(
          "{} {}->{} - Fields added {}, updated {}, deleted {}",
          original.getId(),
          oldVersion,
          newVersion,
          changeDescription.getFieldsAdded(),
          changeDescription.getFieldsUpdated(),
          changeDescription.getFieldsDeleted());
      changeDescription.withPreviousVersion(oldVersion);
      updated.setVersion(newVersion);
      updated.setChangeDescription(changeDescription);
      return !newVersion.equals(oldVersion);
    }

    public boolean fieldsChanged() {
      return !changeDescription.getFieldsAdded().isEmpty()
          || !changeDescription.getFieldsUpdated().isEmpty()
          || !changeDescription.getFieldsDeleted().isEmpty();
    }

    public boolean isEntityRestored() {
      return entityRestored;
    }

    public final <K> boolean recordChange(String field, K orig, K updated) {
      return recordChange(field, orig, updated, false, objectMatch, true);
    }

    public final <K> boolean recordChange(String field, K orig, K updated, boolean jsonValue) {
      return recordChange(field, orig, updated, jsonValue, objectMatch, true);
    }

    public final <K> boolean recordChange(
        String field, K orig, K updated, boolean jsonValue, BiPredicate<K, K> typeMatch) {
      return recordChange(field, orig, updated, jsonValue, typeMatch, true);
    }

    public final <K> boolean recordChange(
        String field, K orig, K updated, boolean jsonValue, BiPredicate<K, K> typeMatch, boolean updateVersion) {
      if (orig == updated) {
        return false;
      }
      if (!updateVersion && entityChanged) {
        return false;
      }
      FieldChange fieldChange =
          new FieldChange()
              .withName(field)
              .withOldValue(jsonValue ? JsonUtils.pojoToJson(orig) : orig)
              .withNewValue(jsonValue ? JsonUtils.pojoToJson(updated) : updated);
      if (orig == null) {
        entityChanged = true;
        if (updateVersion) {
          changeDescription.getFieldsAdded().add(fieldChange);
        }
        return true;
      } else if (updated == null) {
        entityChanged = true;
        if (updateVersion) {
          changeDescription.getFieldsDeleted().add(fieldChange);
        }
        return true;
      } else if (!typeMatch.test(orig, updated)) {
        entityChanged = true;
        if (updateVersion) {
          changeDescription.getFieldsUpdated().add(fieldChange);
        }
        return true;
      }
      return false;
    }

    public final <K> boolean recordListChange(
        String field,
        List<K> origList,
        List<K> updatedList,
        List<K> addedItems,
        List<K> deletedItems,
        BiPredicate<K, K> typeMatch) {
      origList = listOrEmpty(origList);
      updatedList = listOrEmpty(updatedList);
      for (K stored : origList) {
        // If an entry in the original list is not in updated list, then it is deleted during update
        K u = updatedList.stream().filter(c -> typeMatch.test(c, stored)).findAny().orElse(null);
        if (u == null) {
          deletedItems.add(stored);
        }
      }

      for (K U : updatedList) {
        // If an entry in the updated list is not in original list, then it is added during update
        K stored = origList.stream().filter(c -> typeMatch.test(c, U)).findAny().orElse(null);
        if (stored == null) { // New entry added
          addedItems.add(U);
        }
      }
      if (!addedItems.isEmpty()) {
        fieldAdded(changeDescription, field, JsonUtils.pojoToJson(addedItems));
      }
      if (!deletedItems.isEmpty()) {
        fieldDeleted(changeDescription, field, JsonUtils.pojoToJson(deletedItems));
      }
      return !addedItems.isEmpty() || !deletedItems.isEmpty();
    }

    /**
     * Remove `fromEntityType:fromId` -- `relationType` ---> `toEntityType:origToRefs` Add `fromEntityType:fromId` --
     * `relationType` ---> `toEntityType:updatedToRefs` and record it as change for entity field `field`.
     *
     * <p>When `bidirectional` is set to true, relationship from both side are replaced
     */
    public final void updateToRelationships(
        String field,
        String fromEntityType,
        UUID fromId,
        Relationship relationshipType,
        String toEntityType,
        List<EntityReference> origToRefs,
        List<EntityReference> updatedToRefs,
        boolean bidirectional) {
      List<EntityReference> added = new ArrayList<>();
      List<EntityReference> deleted = new ArrayList<>();
      if (!recordListChange(field, origToRefs, updatedToRefs, added, deleted, entityReferenceMatch)) {
        return; // No changes between original and updated.
      }
      // Remove relationships from original
      deleteFrom(fromId, fromEntityType, relationshipType, toEntityType);
      if (bidirectional) {
        deleteTo(fromId, fromEntityType, relationshipType, toEntityType);
      }
      // Add relationships from updated
      for (EntityReference ref : updatedToRefs) {
        addRelationship(fromId, ref.getId(), fromEntityType, toEntityType, relationshipType, bidirectional);
      }
      updatedToRefs.sort(EntityUtil.compareEntityReference);
      origToRefs.sort(EntityUtil.compareEntityReference);
    }

    public final void updateToRelationship(
        String field,
        String fromEntityType,
        UUID fromId,
        Relationship relationshipType,
        String toEntityType,
        EntityReference origToRef,
        EntityReference updatedToRef,
        boolean bidirectional) {
      if (!recordChange(field, origToRef, updatedToRef, true, entityReferenceMatch)) {
        return; // No changes between original and updated.
      }
      // Remove relationships from original
      deleteFrom(fromId, fromEntityType, relationshipType, toEntityType);
      if (bidirectional) {
        deleteTo(fromId, fromEntityType, relationshipType, toEntityType);
      }
      // Add relationships from updated
      addRelationship(fromId, updatedToRef.getId(), fromEntityType, toEntityType, relationshipType, bidirectional);
    }

    /**
     * Remove `fromEntityType:origFromRefs` -- `relationType` ---> `toEntityType:toId` Add
     * `fromEntityType:updatedFromRefs` -- `relationType` ---> `toEntityType:toId` and record it as change for entity
     * field `field`.
     */
    public final void updateFromRelationships(
        String field,
        String fromEntityType,
        List<EntityReference> originFromRefs,
        List<EntityReference> updatedFromRefs,
        Relationship relationshipType,
        String toEntityType,
        UUID toId) {
      List<EntityReference> added = new ArrayList<>();
      List<EntityReference> deleted = new ArrayList<>();
      if (!recordListChange(field, originFromRefs, updatedFromRefs, added, deleted, entityReferenceMatch)) {
        return; // No changes between original and updated.
      }
      // Remove relationships from original
      deleteTo(toId, toEntityType, relationshipType, fromEntityType);

      // Add relationships from updated
      for (EntityReference ref : updatedFromRefs) {
        addRelationship(ref.getId(), toId, fromEntityType, toEntityType, relationshipType);
      }
      updatedFromRefs.sort(EntityUtil.compareEntityReference);
      originFromRefs.sort(EntityUtil.compareEntityReference);
    }

    public final void updateFromRelationship(
        String field,
        String fromEntityType,
        EntityReference originFromRef,
        EntityReference updatedFromRef,
        Relationship relationshipType,
        String toEntityType,
        UUID toId) {
      if (!recordChange(field, originFromRef, updatedFromRef, true, entityReferenceMatch)) {
        return; // No changes between original and updated.
      }
      // Remove relationships from original
      deleteTo(toId, toEntityType, relationshipType, fromEntityType);

      // Add relationships from updated
      addRelationship(updatedFromRef.getId(), toId, fromEntityType, toEntityType, relationshipType);
    }

    public final void storeUpdate() {
      if (updateVersion(original.getVersion())) { // Update changed the entity version
        storeOldVersion(); // Store old version for listing previous versions of the entity
        storeNewVersion(); // Store the update version of the entity
      } else if (entityChanged) {
        storeNewVersion();
      } else { // Update did not change the entity version
        updated.setUpdatedBy(original.getUpdatedBy());
        updated.setUpdatedAt(original.getUpdatedAt());
      }
    }

    private void storeOldVersion() {
      String extensionName = EntityUtil.getVersionExtension(entityType, original.getVersion());
      daoCollection
          .entityExtensionDAO()
          .insert(original.getId().toString(), extensionName, entityType, JsonUtils.pojoToJson(original));
    }

    private void storeNewVersion() {
      EntityRepository.this.storeEntity(updated, true);
    }

    public final boolean updatedByBot() {
      return Boolean.TRUE.equals(updatingUser.getIsBot());
    }
  }

  /** Handle column-specific updates for entities such as Tables, Containers' dataModel or Dashboard Model Entities. */
  abstract class ColumnEntityUpdater extends EntityUpdater {

    protected ColumnEntityUpdater(T original, T updated, Operation operation) {
      super(original, updated, operation);
    }

    public void updateColumns(
        String fieldName,
        List<Column> origColumns,
        List<Column> updatedColumns,
        BiPredicate<Column, Column> columnMatch) {
      List<Column> deletedColumns = new ArrayList<>();
      List<Column> addedColumns = new ArrayList<>();
      recordListChange(fieldName, origColumns, updatedColumns, addedColumns, deletedColumns, columnMatch);
      // carry forward tags and description if deletedColumns matches added column
      Map<String, Column> addedColumnMap =
          addedColumns.stream().collect(Collectors.toMap(Column::getName, Function.identity()));

      for (Column deleted : deletedColumns) {
        if (addedColumnMap.containsKey(deleted.getName())) {
          Column addedColumn = addedColumnMap.get(deleted.getName());
          if (nullOrEmpty(addedColumn.getDescription())) {
            addedColumn.setDescription(deleted.getDescription());
          }
          if (nullOrEmpty(addedColumn.getTags()) && nullOrEmpty(deleted.getTags())) {
            addedColumn.setTags(deleted.getTags());
          }
        }
      }

      // Delete tags related to deleted columns
      deletedColumns.forEach(
          deleted -> daoCollection.tagUsageDAO().deleteTagsByTarget(deleted.getFullyQualifiedName()));

      // Add tags related to newly added columns
      for (Column added : addedColumns) {
        applyTags(added.getTags(), added.getFullyQualifiedName());
      }

      // Carry forward the user generated metadata from existing columns to new columns
      for (Column updated : updatedColumns) {
        // Find stored column matching name, data type and ordinal position
        Column stored = origColumns.stream().filter(c -> columnMatch.test(c, updated)).findAny().orElse(null);
        if (stored == null) { // New column added
          continue;
        }

        updateColumnDescription(stored, updated);
        updateColumnDisplayName(stored, updated);
        updateColumnDataLength(stored, updated);
        updateColumnPrecision(stored, updated);
        updateColumnScale(stored, updated);
        updateTags(
            stored.getFullyQualifiedName(),
            EntityUtil.getFieldName(fieldName, updated.getName(), FIELD_TAGS),
            stored.getTags(),
            updated.getTags());
        updateColumnConstraint(stored, updated);

        if (updated.getChildren() != null && stored.getChildren() != null) {
          String childrenFieldName = EntityUtil.getFieldName(fieldName, updated.getName());
          updateColumns(childrenFieldName, stored.getChildren(), updated.getChildren(), columnMatch);
        }
      }

      majorVersionChange = majorVersionChange || !deletedColumns.isEmpty();
    }

    private void updateColumnDescription(Column origColumn, Column updatedColumn) {
      if (operation.isPut() && !nullOrEmpty(origColumn.getDescription()) && updatedByBot()) {
        // Revert the non-empty task description if being updated by a bot
        updatedColumn.setDescription(origColumn.getDescription());
        return;
      }
      String columnField = getColumnField(origColumn, FIELD_DESCRIPTION);
      recordChange(columnField, origColumn.getDescription(), updatedColumn.getDescription());
    }

    private void updateColumnDisplayName(Column origColumn, Column updatedColumn) {
      if (operation.isPut() && !nullOrEmpty(origColumn.getDisplayName()) && updatedByBot()) {
        // Revert the non-empty task display name if being updated by a bot
        updatedColumn.setDisplayName(origColumn.getDisplayName());
        return;
      }
      String columnField = getColumnField(origColumn, FIELD_DISPLAY_NAME);
      recordChange(columnField, origColumn.getDisplayName(), updatedColumn.getDisplayName());
    }

    private void updateColumnConstraint(Column origColumn, Column updatedColumn) {
      String columnField = getColumnField(origColumn, "constraint");
      recordChange(columnField, origColumn.getConstraint(), updatedColumn.getConstraint());
    }

    protected void updateColumnDataLength(Column origColumn, Column updatedColumn) {
      String columnField = getColumnField(origColumn, "dataLength");
      boolean updated = recordChange(columnField, origColumn.getDataLength(), updatedColumn.getDataLength());
      if (updated
          && (origColumn.getDataLength() == null || updatedColumn.getDataLength() < origColumn.getDataLength())) {
        // The data length of a column was reduced or added. Treat it as backward-incompatible change
        majorVersionChange = true;
      }
    }

    private void updateColumnPrecision(Column origColumn, Column updatedColumn) {
      String columnField = getColumnField(origColumn, "precision");
      boolean updated = recordChange(columnField, origColumn.getPrecision(), updatedColumn.getPrecision());
      if (origColumn.getPrecision() != null
          && updated
          && updatedColumn.getPrecision() < origColumn.getPrecision()) { // Previously precision was set
        // The precision was reduced. Treat it as backward-incompatible change
        majorVersionChange = true;
      }
    }

    private void updateColumnScale(Column origColumn, Column updatedColumn) {
      String columnField = getColumnField(origColumn, "scale");
      boolean updated = recordChange(columnField, origColumn.getScale(), updatedColumn.getScale());
      if (origColumn.getScale() != null
          && updated
          && updatedColumn.getScale() < origColumn.getScale()) { // Previously scale was set
        // The scale was reduced. Treat it as backward-incompatible change
        majorVersionChange = true;
      }
    }
  }
}<|MERGE_RESOLUTION|>--- conflicted
+++ resolved
@@ -1044,11 +1044,7 @@
     daoCollection.entityExtensionDAO().delete(entity.getId().toString(), fieldFQN);
   }
 
-<<<<<<< HEAD
   public Object getExtension(T entity) throws JsonProcessingException {
-=======
-  public ObjectNode getExtension(T entity) {
->>>>>>> d4ed9413
     String fieldFQNPrefix = TypeRegistry.getCustomPropertyFQNPrefix(entityType);
     List<ExtensionRecord> records =
         daoCollection.entityExtensionDAO().getExtensions(entity.getId().toString(), fieldFQNPrefix);
@@ -1672,11 +1668,7 @@
       applyTags(updatedTags, fqn);
     }
 
-<<<<<<< HEAD
     protected void updateExtension() throws JsonProcessingException {
-=======
-    private void updateExtension() {
->>>>>>> d4ed9413
       if (original.getExtension() == updated.getExtension()) {
         return;
       }
