--- conflicted
+++ resolved
@@ -44,20 +44,11 @@
 import {
   ResourceEntity,
   UIPermission,
-<<<<<<< HEAD
-} from 'components/PermissionProvider/PermissionProvider.interface';
-import { PLACEHOLDER_ROUTE_FQN, ROUTES } from 'constants/constants';
-import { GlobalSettingOptions } from 'constants/GlobalSettings.constants';
-import { EntityType } from 'enums/entity.enum';
-import i18next from 'i18next';
-import React, { ReactNode } from 'react';
-import { userPermissions } from 'utils/PermissionsUtils';
-=======
 } from '../components/PermissionProvider/PermissionProvider.interface';
+import { PLACEHOLDER_ROUTE_FQN, ROUTES } from '../constants/constants';
 import { GlobalSettingOptions } from '../constants/GlobalSettings.constants';
 import { EntityType } from '../enums/entity.enum';
 import { userPermissions } from '../utils/PermissionsUtils';
->>>>>>> 31b82758
 
 export interface MenuListItem {
   label: string;
