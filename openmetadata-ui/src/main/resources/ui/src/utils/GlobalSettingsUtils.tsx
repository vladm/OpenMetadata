/*
 *  Copyright 2022 Collate
 *  Licensed under the Apache License, Version 2.0 (the "License");
 *  you may not use this file except in compliance with the License.
 *  You may obtain a copy of the License at
 *  http://www.apache.org/licenses/LICENSE-2.0
 *  Unless required by applicable law or agreed to in writing, software
 *  distributed under the License is distributed on an "AS IS" BASIS,
 *  WITHOUT WARRANTIES OR CONDITIONS OF ANY KIND, either express or implied.
 *  See the License for the specific language governing permissions and
 *  limitations under the License.
 */

import { ItemType } from 'antd/lib/menu/hooks/useItems';
import { camelCase } from 'lodash';
import React, { ReactNode } from 'react';
<<<<<<< HEAD
import { ReactComponent as AdminIcon } from '../../src/assets/svg/admin.svg';
=======
import { ReactComponent as AllActivityIcon } from '../../src/assets/svg/all-activity.svg';
>>>>>>> bcf2fc30
import { ReactComponent as BotIcon } from '../../src/assets/svg/bot-profile.svg';
import { ReactComponent as DashboardIcon } from '../../src/assets/svg/dashboard-grey.svg';
import { ReactComponent as RolesIcon } from '../../src/assets/svg/icon-role-grey.svg';
import { ReactComponent as TestSuite } from '../../src/assets/svg/icon-test-suite.svg';
import { ReactComponent as MlModelIcon } from '../../src/assets/svg/mlmodal.svg';
import { ReactComponent as PipelineIcon } from '../../src/assets/svg/pipeline-grey.svg';
import { ReactComponent as PoliciesIcon } from '../../src/assets/svg/policies.svg';
import { ReactComponent as SlackIcon } from '../../src/assets/svg/slack.svg';
import { ReactComponent as TableIcon } from '../../src/assets/svg/table-grey.svg';
import { ReactComponent as TeamsIcon } from '../../src/assets/svg/teams-grey.svg';
import { ReactComponent as TopicIcon } from '../../src/assets/svg/topic-grey.svg';
import { ReactComponent as UsersIcon } from '../../src/assets/svg/user.svg';
import { ReactComponent as WebhookIcon } from '../../src/assets/svg/webhook-grey.svg';
import {
  ResourceEntity,
  UIPermission,
} from '../components/PermissionProvider/PermissionProvider.interface';
import { Operation } from '../generated/entity/policies/accessControl/rule';
import { checkPermission } from '../utils/PermissionsUtils';

export interface MenuListItem {
  label: string;
  isProtected: boolean;
  icon: ReactNode;
}
export interface MenuList {
  category: string;
  items: MenuListItem[];
}

export const getGlobalSettingsMenuWithPermission = (
  permissions: UIPermission
) => {
  return [
    {
      category: 'Members',
      items: [
        {
          label: 'Teams',
          isProtected: checkPermission(
            Operation.ViewAll,
            ResourceEntity.TEAM,
            permissions
          ),
          icon: <TeamsIcon className="side-panel-icons" />,
        },
        {
          label: 'Users',
          isProtected: checkPermission(
            Operation.ViewAll,
            ResourceEntity.USER,
            permissions
          ),
          icon: <UsersIcon className="side-panel-icons" />,
        },
        {
          label: 'Admins',
          isProtected: checkPermission(
            Operation.ViewAll,
            ResourceEntity.USER,
            permissions
          ),
          icon: <AdminIcon className="side-panel-icons" />,
        },
      ],
    },
    {
      category: 'Access',
      items: [
        {
          label: 'Roles',
          isProtected: checkPermission(
            Operation.ViewAll,
            ResourceEntity.ROLE,
            permissions
          ),
          icon: <RolesIcon className="side-panel-icons" />,
        },
        {
          label: 'Policies',
          isProtected: checkPermission(
            Operation.ViewAll,
            ResourceEntity.POLICY,
            permissions
          ),
          icon: <PoliciesIcon className="side-panel-icons" />,
        },
      ],
    },
    {
      category: 'Services',
      items: [
        {
          label: 'Databases',
          isProtected: checkPermission(
            Operation.ViewAll,
            ResourceEntity.DATABASE_SERVICE,
            permissions
          ),
          icon: <TableIcon className="side-panel-icons" />,
        },
        {
          label: 'Messaging',
          isProtected: checkPermission(
            Operation.ViewAll,
            ResourceEntity.MESSAGING_SERVICE,
            permissions
          ),
          icon: <TopicIcon className="side-panel-icons" />,
        },
        {
          label: 'Dashboards',
          isProtected: checkPermission(
            Operation.ViewAll,
            ResourceEntity.DASHBOARD_SERVICE,
            permissions
          ),
          icon: <DashboardIcon className="side-panel-icons" />,
        },
        {
          label: 'Pipelines',
          isProtected: checkPermission(
            Operation.ViewAll,
            ResourceEntity.PIPELINE_SERVICE,
            permissions
          ),
          icon: <PipelineIcon className="side-panel-icons" />,
        },
        {
          label: 'ML Models',
          isProtected: checkPermission(
            Operation.ViewAll,
            ResourceEntity.ML_MODEL_SERVICE,
            permissions
          ),
          icon: <MlModelIcon className="side-panel-icons" />,
        },
      ],
    },
    {
      category: 'Data Quality',
      items: [
        {
          label: 'Test Suite',
          isProtected: checkPermission(
            Operation.ViewAll,
            ResourceEntity.TEST_SUITE,
            permissions
          ),
          icon: <TestSuite className="side-panel-icons" />,
        },
      ],
    },
    {
      category: 'Collaboration',
      items: [
        {
          label: 'Activity Feed',
          isProtected: checkPermission(
            Operation.EditAll,
            ResourceEntity.ACTIVITY_FEED,
            permissions
          ),
          icon: <AllActivityIcon className="side-panel-icons" />,
        },
      ],
    },
    {
      category: 'Custom Attributes',
      items: [
        {
          label: 'Tables',
          isProtected: checkPermission(
            Operation.ViewAll,
            ResourceEntity.TYPE,
            permissions
          ),
          icon: <TableIcon className="side-panel-icons" />,
        },
        {
          label: 'Topics',
          isProtected: checkPermission(
            Operation.ViewAll,
            ResourceEntity.TYPE,
            permissions
          ),
          icon: <TopicIcon className="side-panel-icons" />,
        },
        {
          label: 'Dashboards',
          isProtected: checkPermission(
            Operation.ViewAll,
            ResourceEntity.TYPE,
            permissions
          ),
          icon: <DashboardIcon className="side-panel-icons" />,
        },
        {
          label: 'Pipelines',
          isProtected: checkPermission(
            Operation.ViewAll,
            ResourceEntity.TYPE,
            permissions
          ),
          icon: <PipelineIcon className="side-panel-icons" />,
        },
        {
          label: 'ML Models',
          isProtected: checkPermission(
            Operation.ViewAll,
            ResourceEntity.TYPE,
            permissions
          ),
          icon: <MlModelIcon className="side-panel-icons" />,
        },
      ],
    },
    {
      category: 'Integrations',
      items: [
        {
          label: 'Webhook',
          isProtected: checkPermission(
            Operation.ViewAll,
            ResourceEntity.WEBHOOK,
            permissions
          ),
          icon: <WebhookIcon className="tw-w-4 side-panel-icons" />,
        },
        {
          label: 'Slack',
          isProtected: checkPermission(
            Operation.ViewAll,
            ResourceEntity.WEBHOOK,
            permissions
          ),
          icon: <SlackIcon className="tw-w-4 side-panel-icons" />,
        },
        {
          label: 'Bots',
          isProtected: checkPermission(
            Operation.ViewAll,
            ResourceEntity.BOT,
            permissions
          ),
          icon: <BotIcon className="tw-w-4 side-panel-icons" />,
        },
      ],
    },
  ];
};

export const getGlobalSettingMenuItem = (
  label: string,
  key: string,
  category?: string,
  icon?: React.ReactNode,
  children?: {
    label: string;
    isProtected: boolean;
    icon: React.ReactNode;
  }[],
  type?: string
): {
  key: string;
  icon: React.ReactNode;
  children: ItemType[] | undefined;
  label: string;
  type: string | undefined;
} => {
  const subItems = children
    ? children
        .filter((menu) => menu.isProtected)
        .map(({ label, icon }) => {
          return getGlobalSettingMenuItem(label, camelCase(label), key, icon);
        })
    : undefined;

  return {
    key: `${category}.${key}`,
    icon,
    children: subItems,
    label,
    type,
  };
};<|MERGE_RESOLUTION|>--- conflicted
+++ resolved
@@ -14,11 +14,8 @@
 import { ItemType } from 'antd/lib/menu/hooks/useItems';
 import { camelCase } from 'lodash';
 import React, { ReactNode } from 'react';
-<<<<<<< HEAD
 import { ReactComponent as AdminIcon } from '../../src/assets/svg/admin.svg';
-=======
 import { ReactComponent as AllActivityIcon } from '../../src/assets/svg/all-activity.svg';
->>>>>>> bcf2fc30
 import { ReactComponent as BotIcon } from '../../src/assets/svg/bot-profile.svg';
 import { ReactComponent as DashboardIcon } from '../../src/assets/svg/dashboard-grey.svg';
 import { ReactComponent as RolesIcon } from '../../src/assets/svg/icon-role-grey.svg';
