package org.openmetadata.service.resources.query;

import static org.openmetadata.service.Entity.USER;

import io.swagger.v3.oas.annotations.ExternalDocumentation;
import io.swagger.v3.oas.annotations.Operation;
import io.swagger.v3.oas.annotations.Parameter;
import io.swagger.v3.oas.annotations.media.Content;
import io.swagger.v3.oas.annotations.media.ExampleObject;
import io.swagger.v3.oas.annotations.media.Schema;
import io.swagger.v3.oas.annotations.parameters.RequestBody;
import io.swagger.v3.oas.annotations.responses.ApiResponse;
import io.swagger.v3.oas.annotations.tags.Tag;
import java.util.List;
import java.util.UUID;
import javax.json.JsonPatch;
import javax.validation.Valid;
import javax.validation.constraints.Max;
import javax.validation.constraints.Min;
import javax.ws.rs.Consumes;
import javax.ws.rs.DELETE;
import javax.ws.rs.DefaultValue;
import javax.ws.rs.GET;
import javax.ws.rs.PATCH;
import javax.ws.rs.POST;
import javax.ws.rs.PUT;
import javax.ws.rs.Path;
import javax.ws.rs.PathParam;
import javax.ws.rs.Produces;
import javax.ws.rs.QueryParam;
import javax.ws.rs.core.Context;
import javax.ws.rs.core.MediaType;
import javax.ws.rs.core.Response;
import javax.ws.rs.core.SecurityContext;
import javax.ws.rs.core.UriInfo;
import org.openmetadata.common.utils.CommonUtil;
import org.openmetadata.schema.api.VoteRequest;
import org.openmetadata.schema.api.data.CreateQuery;
import org.openmetadata.schema.api.data.RestoreEntity;
import org.openmetadata.schema.entity.data.Query;
import org.openmetadata.schema.type.ChangeEvent;
import org.openmetadata.schema.type.EntityHistory;
import org.openmetadata.schema.type.EntityReference;
import org.openmetadata.schema.type.MetadataOperation;
import org.openmetadata.schema.type.Votes;
import org.openmetadata.service.Entity;
import org.openmetadata.service.jdbi3.CollectionDAO;
import org.openmetadata.service.jdbi3.ListFilter;
import org.openmetadata.service.jdbi3.QueryRepository;
import org.openmetadata.service.jdbi3.unitofwork.JdbiUnitOfWork;
import org.openmetadata.service.resources.Collection;
import org.openmetadata.service.resources.EntityResource;
import org.openmetadata.service.security.Authorizer;
import org.openmetadata.service.security.mask.PIIMasker;
import org.openmetadata.service.security.policyevaluator.OperationContext;
import org.openmetadata.service.util.EntityUtil;
import org.openmetadata.service.util.ResultList;

@Path("/v1/queries")
@Tag(
    name = "Queries",
    description = "A `Query` entity represents a SQL query associated with data assets it is run " + "against.")
@Produces(MediaType.APPLICATION_JSON)
@Consumes(MediaType.APPLICATION_JSON)
@Collection(name = "queries")
public class QueryResource extends EntityResource<Query, QueryRepository> {
  public static final String COLLECTION_PATH = "v1/queries/";
  static final String FIELDS = "owner,followers,users,votes,tags,queryUsedIn";

  public QueryResource(CollectionDAO dao, Authorizer authorizer) {
    super(Query.class, new QueryRepository(dao), authorizer);
  }

  @Override
  protected List<MetadataOperation> getEntitySpecificOperations() {
    addViewOperation("users,votes,queryUsedIn", MetadataOperation.VIEW_BASIC);
    return null;
  }

  @Override
  public Query addHref(UriInfo uriInfo, Query entity) {
    super.addHref(uriInfo, entity);
    Entity.withHref(uriInfo, entity.getUsers());
    Entity.withHref(uriInfo, entity.getQueryUsedIn());
    return entity;
  }

  public static class QueryList extends ResultList<Query> {
    /* Required for serde */
  }

  @GET
  @Operation(
      operationId = "listQueries",
      summary = "Get a list of Queries",
      description =
          "Get a list of queries. Use `fields` "
              + "parameter to get only necessary fields. Use cursor-based pagination to limit the number "
              + "entries in the list using `limit` and `before` or `after` query params.",
      responses = {
        @ApiResponse(
            responseCode = "200",
            description = "Get List of queries",
            content =
                @Content(
                    mediaType = "application/json",
                    schema = @Schema(implementation = QueryResource.QueryList.class)))
      })
  public ResultList<Query> listQueries(
      @Context UriInfo uriInfo,
      @Context SecurityContext securityContext,
      @Parameter(
              description = "Fields requested in the returned resource",
              schema = @Schema(type = "string", example = FIELDS))
          @QueryParam("fields")
          String fieldsParam,
      @Parameter(description = "UUID of the entity for which to list the Queries", schema = @Schema(type = "UUID"))
          @QueryParam("entityId")
          UUID entityId,
      @Parameter(description = "Limit the number queries returned. " + "(1 to 1000000, default = 10)")
          @DefaultValue("10")
          @Min(0)
          @Max(1000000)
          @QueryParam("limit")
          int limitParam,
      @Parameter(description = "Returns list of queries before this cursor", schema = @Schema(type = "string"))
          @QueryParam("before")
          String before,
      @Parameter(description = "Returns list of queries after this cursor", schema = @Schema(type = "string"))
          @QueryParam("after")
          String after) {
    ListFilter filter = new ListFilter(null);
    if (!CommonUtil.nullOrEmpty(entityId)) {
      filter.addQueryParam("entityId", entityId.toString());
    }
    ResultList<Query> queries =
        super.listInternal(uriInfo, securityContext, fieldsParam, filter, limitParam, before, after);
    return PIIMasker.getQueries(queries, authorizer, securityContext);
  }

  @GET
  @Path("/{id}")
  @Operation(
      operationId = "getQueryById",
      summary = "Get a query",
      description = "Get a Query by `id`",
      responses = {
        @ApiResponse(
            responseCode = "200",
            description = "query",
            content = @Content(mediaType = "application/json", schema = @Schema(implementation = Query.class))),
        @ApiResponse(responseCode = "404", description = "Query for instance {id} is not found")
      })
  public Query getQueryById(
      @Context UriInfo uriInfo,
      @Context SecurityContext securityContext,
      @Parameter(description = "query Id", schema = @Schema(type = "UUID")) @PathParam("id") UUID id,
      @Parameter(
              description = "Fields requested in the returned resource",
              schema = @Schema(type = "string", example = FIELDS))
          @QueryParam("fields")
          String fieldsParam) {
    return getInternal(uriInfo, securityContext, id, fieldsParam, null);
  }

  @GET
  @Path("/name/{fqn}")
  @Operation(
      operationId = "getQueryFqn",
      summary = "Get a query by name",
      description = "Get a query by fully qualified table name.",
      responses = {
        @ApiResponse(
            responseCode = "200",
            description = "query",
            content = @Content(mediaType = "application/json", schema = @Schema(implementation = Query.class))),
        @ApiResponse(responseCode = "404", description = "Query for instance {id} is not found")
      })
  public Query getQueryByName(
      @Context UriInfo uriInfo,
      @Context SecurityContext securityContext,
      @Parameter(description = "Fully qualified name of the query", schema = @Schema(type = "string")) @PathParam("fqn")
          String fqn,
      @Parameter(
              description = "Fields requested in the returned resource",
              schema = @Schema(type = "string", example = FIELDS))
          @QueryParam("fields")
          String fieldsParam) {
    return getByNameInternal(uriInfo, securityContext, fqn, fieldsParam, null);
  }

  @GET
  @Path("/{id}/versions")
  @Operation(
      operationId = "listAllQueryVersion",
      summary = "Get List of all query versions",
      description = "Get a list of all the versions of a query identified by `id`",
      responses = {
        @ApiResponse(
            responseCode = "200",
            description = "List of query versions",
            content = @Content(mediaType = "application/json", schema = @Schema(implementation = EntityHistory.class)))
      })
  public EntityHistory listVersions(
      @Context UriInfo uriInfo,
      @Context SecurityContext securityContext,
      @Parameter(description = "Query Id", schema = @Schema(type = "string")) @PathParam("id") UUID id) {
    return super.listVersionsInternal(securityContext, id);
  }

  @GET
  @Path("/{id}/versions/{version}")
  @Operation(
      operationId = "getSpecificQueryVersion",
      summary = "Get a specific version of the query",
      description = "Get a version of the query by given `id`",
      responses = {
        @ApiResponse(
            responseCode = "200",
            description = "query",
            content = @Content(mediaType = "application/json", schema = @Schema(implementation = Query.class))),
        @ApiResponse(
            responseCode = "404",
            description = "query for instance {id} and version {version} is " + "not found")
      })
  public Query getVersion(
      @Context UriInfo uriInfo,
      @Context SecurityContext securityContext,
      @Parameter(description = "Query Id", schema = @Schema(type = "UUID")) @PathParam("id") UUID id,
      @Parameter(
              description = "Query version number in the form `major`.`minor`",
              schema = @Schema(type = "string", example = "0.1 or 1.1"))
          @PathParam("version")
          String version) {
    return super.getVersionInternal(securityContext, id, version);
  }

  @JdbiUnitOfWork
  @POST
  @Operation(
      operationId = "createQuery",
      summary = "Create a query",
      description = "Create a query under an existing entity.",
      responses = {
        @ApiResponse(
            responseCode = "200",
            description = "The query",
            content =
                @Content(
                    mediaType = "application/json",
                    schema = @Schema(implementation = QueryResource.QueryList.class))),
        @ApiResponse(responseCode = "400", description = "Bad request")
      })
  public Response create(
      @Context UriInfo uriInfo, @Context SecurityContext securityContext, @Valid CreateQuery create) {
    Query query = getQuery(create, securityContext.getUserPrincipal().getName());
    return create(uriInfo, securityContext, query);
  }

  @JdbiUnitOfWork
  @PUT
  @Operation(
      operationId = "createOrUpdateQuery",
      summary = "Create or update a query",
      description = "Create a query, if it does not exist. If a query already exists, update the query.",
      responses = {
        @ApiResponse(
            responseCode = "200",
            description = "The query",
            content = @Content(mediaType = "application/json", schema = @Schema(implementation = Query.class))),
        @ApiResponse(responseCode = "400", description = "Bad request")
      })
  public Response createOrUpdate(
      @Context UriInfo uriInfo, @Context SecurityContext securityContext, @Valid CreateQuery create) {
    Query query = getQuery(create, securityContext.getUserPrincipal().getName());
    return createOrUpdate(uriInfo, securityContext, query);
  }

  @JdbiUnitOfWork
  @PATCH
  @Path("/{id}")
  @Operation(
      operationId = "patchQuery",
      summary = "Update a query",
      description = "Update an existing query using JsonPatch.",
      externalDocs = @ExternalDocumentation(description = "JsonPatch RFC", url = "https://tools.ietf.org/html/rfc6902"))
  @Consumes(MediaType.APPLICATION_JSON_PATCH_JSON)
  public Response patch(
      @Context UriInfo uriInfo,
      @Context SecurityContext securityContext,
      @Parameter(description = "Id of the query", schema = @Schema(type = "UUID")) @PathParam("id") UUID id,
      @RequestBody(
              description = "JsonPatch with array of operations",
              content =
                  @Content(
                      mediaType = MediaType.APPLICATION_JSON_PATCH_JSON,
                      examples = {
                        @ExampleObject("[" + "{op:remove, path:/a}," + "{op:add, path: /b, value: val}" + "]")
                      }))
          JsonPatch patch) {
    return patchInternal(uriInfo, securityContext, id, patch);
  }

  @JdbiUnitOfWork
  @PUT
  @Path("/{id}/followers")
  @Operation(
      operationId = "addFollower",
      summary = "Add a follower",
      description = "Add a user identified by `userId` as follower of this model",
      responses = {
        @ApiResponse(
            responseCode = "200",
            description = "OK",
            content = @Content(mediaType = "application/json", schema = @Schema(implementation = ChangeEvent.class))),
        @ApiResponse(responseCode = "404", description = "model for instance {id} is not found")
      })
  public Response addFollower(
      @Context UriInfo uriInfo,
      @Context SecurityContext securityContext,
      @Parameter(description = "Id of the Query", schema = @Schema(type = "UUID")) @PathParam("id") UUID id,
      @Parameter(description = "Id of the user to be added as follower", schema = @Schema(type = "UUID")) UUID userId) {
    return repository.addFollower(securityContext.getUserPrincipal().getName(), id, userId).toResponse();
  }

  @JdbiUnitOfWork
  @PUT
  @Path("/{id}/vote")
  @Operation(
      operationId = "updateVote",
      summary = "Update Vote for a query",
      description = "Update vote for a query",
      responses = {
        @ApiResponse(
            responseCode = "200",
            description = "OK",
            content = @Content(mediaType = "application/json", schema = @Schema(implementation = ChangeEvent.class))),
        @ApiResponse(responseCode = "404", description = "model for instance {id} is not found")
      })
  public Response updateVote(
      @Context UriInfo uriInfo,
      @Context SecurityContext securityContext,
      @Parameter(description = "Id of the Query", schema = @Schema(type = "UUID")) @PathParam("id") UUID id,
      @Valid VoteRequest request) {
    return repository.updateVote(securityContext.getUserPrincipal().getName(), id, request).toResponse();
  }

  @JdbiUnitOfWork
  @DELETE
  @Path("/{id}/followers/{userId}")
  @Operation(
      operationId = "deleteFollower",
      summary = "Remove a follower",
      description = "Remove the user identified `userId` as a follower of the model.",
      responses = {
        @ApiResponse(
            responseCode = "200",
            description = "OK",
            content = @Content(mediaType = "application/json", schema = @Schema(implementation = ChangeEvent.class))),
      })
  public Response deleteFollower(
      @Context UriInfo uriInfo,
      @Context SecurityContext securityContext,
      @Parameter(description = "Id of the Query", schema = @Schema(type = "UUID")) @PathParam("id") UUID id,
      @Parameter(description = "Id of the user being removed as follower", schema = @Schema(type = "UUID"))
          @PathParam("userId")
          UUID userId) {
    return repository.deleteFollower(securityContext.getUserPrincipal().getName(), id, userId).toResponse();
  }

  @JdbiUnitOfWork
  @PUT
  @Path("/{id}/usage")
  @Operation(
      operationId = "addQueryUsage",
      summary = "Add query usage",
      description = "Add query usage",
      responses = {
        @ApiResponse(
            responseCode = "200",
            description = "OK",
            content = @Content(mediaType = "application/json", schema = @Schema(implementation = Query.class)))
      })
  public Response addQueryUsage(
      @Context UriInfo uriInfo,
      @Context SecurityContext securityContext,
      @Parameter(description = "Id of the query", schema = @Schema(type = "UUID")) @PathParam("id") UUID id,
      @Valid List<EntityReference> entityIds) {
    OperationContext operationContext = new OperationContext(entityType, MetadataOperation.EDIT_ALL);
    authorizer.authorize(securityContext, operationContext, getResourceContextById(id));
    return repository.addQueryUsage(uriInfo, securityContext.getUserPrincipal().getName(), id, entityIds).toResponse();
  }

<<<<<<< HEAD
  @JdbiUnitOfWork
=======
  @PUT
  @Path("/{id}/users")
  @Operation(
      operationId = "addQueryUsers",
      summary = "Add query users",
      description = "Add query users",
      responses = {
        @ApiResponse(
            responseCode = "200",
            description = "OK",
            content = @Content(mediaType = "application/json", schema = @Schema(implementation = Query.class)))
      })
  public Response addQueryUsers(
      @Context UriInfo uriInfo,
      @Context SecurityContext securityContext,
      @Parameter(description = "Id of the query", schema = @Schema(type = "UUID")) @PathParam("id") UUID id,
      @Valid List<String> userFqnList) {
    OperationContext operationContext = new OperationContext(entityType, MetadataOperation.EDIT_ALL);
    authorizer.authorize(securityContext, operationContext, getResourceContextById(id));
    return repository.AddQueryUser(uriInfo, securityContext.getUserPrincipal().getName(), id, userFqnList).toResponse();
  }

>>>>>>> 9af14a5a
  @DELETE
  @Path("/{id}/usage")
  @Operation(
      operationId = "removeQueryUsedIn",
      summary = "remove query used in",
      description = "remove Query Used in",
      responses = {
        @ApiResponse(
            responseCode = "200",
            description = "OK",
            content = @Content(mediaType = "application/json", schema = @Schema(implementation = Query.class)))
      })
  public Response removeQueryUsedIn(
      @Context UriInfo uriInfo,
      @Context SecurityContext securityContext,
      @Parameter(description = "Id of the query", schema = @Schema(type = "UUID")) @PathParam("id") UUID id,
      @Valid List<EntityReference> entityIds) {
    OperationContext operationContext = new OperationContext(entityType, MetadataOperation.EDIT_ALL);
    authorizer.authorize(securityContext, operationContext, getResourceContextById(id));
    return repository
        .removeQueryUsedIn(uriInfo, securityContext.getUserPrincipal().getName(), id, entityIds)
        .toResponse();
  }

  @JdbiUnitOfWork
  @PUT
  @Path("/restore")
  @Operation(
      operationId = "restore",
      summary = "Restore a soft deleted Query",
      description = "Restore a soft deleted Query.",
      responses = {
        @ApiResponse(
            responseCode = "200",
            description = "Successfully restored the Query ",
            content = @Content(mediaType = "application/json", schema = @Schema(implementation = Query.class)))
      })
  public Response restoreQuery(
      @Context UriInfo uriInfo, @Context SecurityContext securityContext, @Valid RestoreEntity restore) {
    return restoreEntity(uriInfo, securityContext, restore.getId());
  }

  @JdbiUnitOfWork
  @DELETE
  @Path("/{id}")
  @Operation(
      operationId = "deleteQuery",
      summary = "Delete a query",
      description = "Delete a query by `id`.",
      responses = {
        @ApiResponse(responseCode = "200", description = "OK"),
        @ApiResponse(responseCode = "404", description = "Query for instance {id} is not found")
      })
  public Response delete(
      @Context UriInfo uriInfo,
      @Context SecurityContext securityContext,
      @Parameter(description = "Id of the query", schema = @Schema(type = "UUID")) @PathParam("id") UUID id) {
    return delete(uriInfo, securityContext, id, false, true);
  }

  @JdbiUnitOfWork
  @DELETE
  @Path("/name/{fqn}")
  @Operation(
      operationId = "deleteQueryByFQN",
      summary = "Delete a query",
      description = "Delete a query by `fullyQualifiedName`.",
      responses = {
        @ApiResponse(responseCode = "200", description = "OK"),
        @ApiResponse(responseCode = "404", description = "Query for instance {fqn} is not found")
      })
  public Response delete(
      @Context UriInfo uriInfo,
      @Context SecurityContext securityContext,
      @Parameter(description = "Fully qualified name of the location", schema = @Schema(type = "string"))
          @PathParam("fqn")
          String fqn) {
    return deleteByName(uriInfo, securityContext, fqn, false, true);
  }

  private Query getQuery(CreateQuery create, String user) {
    return copy(new Query(), create, user)
        .withTags(create.getTags())
        .withQuery(create.getQuery())
        .withDuration(create.getDuration())
        .withVotes(new Votes().withUpVotes(0).withDownVotes(0))
        .withUsers(getEntityReferences(USER, create.getUsers()))
        .withQueryUsedIn(EntityUtil.populateEntityReferences(create.getQueryUsedIn()))
        .withQueryDate(create.getQueryDate());
  }
}<|MERGE_RESOLUTION|>--- conflicted
+++ resolved
@@ -391,9 +391,6 @@
     return repository.addQueryUsage(uriInfo, securityContext.getUserPrincipal().getName(), id, entityIds).toResponse();
   }
 
-<<<<<<< HEAD
-  @JdbiUnitOfWork
-=======
   @PUT
   @Path("/{id}/users")
   @Operation(
@@ -416,7 +413,6 @@
     return repository.AddQueryUser(uriInfo, securityContext.getUserPrincipal().getName(), id, userFqnList).toResponse();
   }
 
->>>>>>> 9af14a5a
   @DELETE
   @Path("/{id}/usage")
   @Operation(
