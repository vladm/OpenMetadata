--- conflicted
+++ resolved
@@ -53,40 +53,12 @@
 import {
   OperationPermission,
   ResourceEntity,
-<<<<<<< HEAD
-} from 'components/PermissionProvider/PermissionProvider.interface';
-import TabsLabel from 'components/TabsLabel/TabsLabel.component';
-import { FQN_SEPARATOR_CHAR } from 'constants/char.constants';
-import { DE_ACTIVE_COLOR } from 'constants/constants';
-import { EntityField } from 'constants/Feeds.constants';
-import { myDataSearchIndex } from 'constants/Mydata.constants';
-import { EntityType } from 'enums/entity.enum';
-import {
-  ChangeDescription,
-  DataProduct,
-} from 'generated/entity/domains/dataProduct';
-import { Domain } from 'generated/entity/domains/domain';
-import { Operation } from 'generated/entity/policies/policy';
-import { cloneDeep, toString } from 'lodash';
-import React, {
-  useCallback,
-  useEffect,
-  useMemo,
-  useRef,
-  useState,
-} from 'react';
-import { useTranslation } from 'react-i18next';
-import { useHistory, useParams } from 'react-router-dom';
-import { searchData } from 'rest/miscAPI';
-import { getEntityDeleteMessage } from 'utils/CommonUtils';
-import { getEntityVersionByField } from 'utils/EntityVersionUtils';
-import Fqn from 'utils/Fqn.js';
-=======
 } from '../../../components/PermissionProvider/PermissionProvider.interface';
 import TabsLabel from '../../../components/TabsLabel/TabsLabel.component';
 import { FQN_SEPARATOR_CHAR } from '../../../constants/char.constants';
 import { DE_ACTIVE_COLOR } from '../../../constants/constants';
 import { EntityField } from '../../../constants/Feeds.constants';
+import { myDataSearchIndex } from '../../../constants/Mydata.constants';
 import { EntityType } from '../../../enums/entity.enum';
 import {
   ChangeDescription,
@@ -96,10 +68,8 @@
 import { Operation } from '../../../generated/entity/policies/policy';
 import { searchData } from '../../../rest/miscAPI';
 import { getEntityDeleteMessage } from '../../../utils/CommonUtils';
-import { DomainAssetsSearchIndex } from '../../../utils/DomainUtils';
 import { getEntityVersionByField } from '../../../utils/EntityVersionUtils';
 import Fqn from '../../../utils/Fqn.js';
->>>>>>> 0ecc3fc1
 import {
   checkPermission,
   DEFAULT_ENTITY_PERMISSION,
