--- conflicted
+++ resolved
@@ -13,14 +13,6 @@
 import { PlusOutlined } from '@ant-design/icons';
 import { Button, Col, Form, FormProps, Input, Row, Space } from 'antd';
 import { t } from 'i18next';
-<<<<<<< HEAD
-import {
-  FieldProp,
-  FieldTypes,
-  FormItemLayout,
-} from 'interface/FormUtils.interface';
-=======
->>>>>>> 31b82758
 import { includes } from 'lodash';
 import React, { useEffect, useState } from 'react';
 import { ReactComponent as DeleteIcon } from '../../../assets/svg/ic-delete.svg';
@@ -29,7 +21,11 @@
 import { SearchIndex } from '../../../enums/search.enum';
 import { EntityReference } from '../../../generated/entity/type';
 import { Paging } from '../../../generated/type/paging';
-import { FieldProp, FieldTypes } from '../../../interface/FormUtils.interface';
+import {
+  FieldProp,
+  FieldTypes,
+  FormItemLayout,
+} from '../../../interface/FormUtils.interface';
 import { searchData } from '../../../rest/miscAPI';
 import { formatSearchGlossaryTermResponse } from '../../../utils/APIUtils';
 import { getCurrentUserId } from '../../../utils/CommonUtils';
