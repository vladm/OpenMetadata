-- use FQN instead of name for Test Connection Definition
ALTER TABLE test_connection_definition
ADD fullyQualifiedName VARCHAR(256) GENERATED ALWAYS AS (json ->> 'fullyQualifiedName') STORED NOT NULL,
DROP COLUMN name;

<<<<<<< HEAD
  
--
-- Used for storing additional docs data with Extension and different Schemas
--
CREATE TABLE IF NOT EXISTS doc_store (
    id VARCHAR(36) GENERATED ALWAYS AS (json ->> 'id') STORED NOT NULL,
    name VARCHAR(256) GENERATED ALWAYS AS (json ->> 'name') STORED NOT NULL,
    extension VARCHAR(256) NOT NULL,            -- Extension name same as entity.fieldName
    jsonSchema VARCHAR(256) NOT NULL,           -- Schema used for generating JSON
    updatedAt BIGINT GENERATED ALWAYS AS ((json ->> 'updatedAt')::bigint) STORED NOT NULL,
    updatedBy VARCHAR(256) GENERATED ALWAYS AS (json ->> 'updatedBy') STORED NOT NULL,
    deleted BOOLEAN GENERATED ALWAYS AS ((json ->> 'deleted')::boolean) STORED,
    json JSONB NOT NULL,
    PRIMARY KEY (id, name, extension),
    UNIQUE (name)
);
=======
-- Since we are not deleting the test connection defs anymore, clean it up
TRUNCATE test_connection_definition;
>>>>>>> ba5f929f
<|MERGE_RESOLUTION|>--- conflicted
+++ resolved
@@ -3,24 +3,5 @@
 ADD fullyQualifiedName VARCHAR(256) GENERATED ALWAYS AS (json ->> 'fullyQualifiedName') STORED NOT NULL,
 DROP COLUMN name;
 
-<<<<<<< HEAD
-  
---
--- Used for storing additional docs data with Extension and different Schemas
---
-CREATE TABLE IF NOT EXISTS doc_store (
-    id VARCHAR(36) GENERATED ALWAYS AS (json ->> 'id') STORED NOT NULL,
-    name VARCHAR(256) GENERATED ALWAYS AS (json ->> 'name') STORED NOT NULL,
-    extension VARCHAR(256) NOT NULL,            -- Extension name same as entity.fieldName
-    jsonSchema VARCHAR(256) NOT NULL,           -- Schema used for generating JSON
-    updatedAt BIGINT GENERATED ALWAYS AS ((json ->> 'updatedAt')::bigint) STORED NOT NULL,
-    updatedBy VARCHAR(256) GENERATED ALWAYS AS (json ->> 'updatedBy') STORED NOT NULL,
-    deleted BOOLEAN GENERATED ALWAYS AS ((json ->> 'deleted')::boolean) STORED,
-    json JSONB NOT NULL,
-    PRIMARY KEY (id, name, extension),
-    UNIQUE (name)
-);
-=======
 -- Since we are not deleting the test connection defs anymore, clean it up
-TRUNCATE test_connection_definition;
->>>>>>> ba5f929f
+TRUNCATE test_connection_definition;