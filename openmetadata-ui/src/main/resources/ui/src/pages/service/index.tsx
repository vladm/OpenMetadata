/*
 *  Copyright 2021 Collate
 *  Licensed under the Apache License, Version 2.0 (the "License");
 *  you may not use this file except in compliance with the License.
 *  You may obtain a copy of the License at
 *  http://www.apache.org/licenses/LICENSE-2.0
 *  Unless required by applicable law or agreed to in writing, software
 *  distributed under the License is distributed on an "AS IS" BASIS,
 *  WITHOUT WARRANTIES OR CONDITIONS OF ANY KIND, either express or implied.
 *  See the License for the specific language governing permissions and
 *  limitations under the License.
 */

import { AxiosError, AxiosResponse } from 'axios';
import classNames from 'classnames';
import { isNil, isUndefined, startCase } from 'lodash';
import { ExtraInfo } from 'Models';
import React, { Fragment, FunctionComponent, useEffect, useState } from 'react';
import { Link, useHistory, useParams } from 'react-router-dom';
import { useAuthContext } from '../../authentication/auth-provider/AuthProvider';
import { getDashboards } from '../../axiosAPIs/dashboardAPI';
import { getDatabases } from '../../axiosAPIs/databaseAPI';
import {
  checkAirflowStatus,
  deleteIngestionPipelineById,
  deployIngestionPipelineById,
  enableDisableIngestionPipelineById,
  getIngestionPipelines,
  triggerIngestionPipelineById,
} from '../../axiosAPIs/ingestionPipelineAPI';
import { fetchAirflowConfig } from '../../axiosAPIs/miscAPI';
import { getMlmodels } from '../../axiosAPIs/mlModelAPI';
import { getPipelines } from '../../axiosAPIs/pipelineAPI';
import { getServiceByFQN, updateService } from '../../axiosAPIs/serviceAPI';
import { getTopics } from '../../axiosAPIs/topicsAPI';
import { Button } from '../../components/buttons/Button/Button';
import Description from '../../components/common/description/Description';
import EntitySummaryDetails from '../../components/common/EntitySummaryDetails/EntitySummaryDetails';
import ErrorPlaceHolder from '../../components/common/error-with-placeholder/ErrorPlaceHolder';
import ErrorPlaceHolderIngestion from '../../components/common/error-with-placeholder/ErrorPlaceHolderIngestion';
import NextPrevious from '../../components/common/next-previous/NextPrevious';
import RichTextEditorPreviewer from '../../components/common/rich-text-editor/RichTextEditorPreviewer';
import TabsPane from '../../components/common/TabsPane/TabsPane';
import TitleBreadcrumb from '../../components/common/title-breadcrumb/title-breadcrumb.component';
import { TitleBreadcrumbProps } from '../../components/common/title-breadcrumb/title-breadcrumb.interface';
import PageContainer from '../../components/containers/PageContainer';
import Ingestion from '../../components/Ingestion/Ingestion.component';
import Loader from '../../components/Loader/Loader';
import ManageTabComponent from '../../components/ManageTab/ManageTab.component';
import ServiceConnectionDetails from '../../components/ServiceConnectionDetails/ServiceConnectionDetails.component';
import TagsViewer from '../../components/tags-viewer/tags-viewer';
import {
  getServiceDetailsPath,
  getTeamAndUserDetailsPath,
  PAGE_SIZE,
  pagingObject,
} from '../../constants/constants';
import { ADMIN_ONLY_ACCESSIBLE_SECTION } from '../../enums/common.enum';
import { SearchIndex } from '../../enums/search.enum';
import { ServiceCategory } from '../../enums/service.enum';
import { OwnerType } from '../../enums/user.enum';
import { Dashboard } from '../../generated/entity/data/dashboard';
import { Database } from '../../generated/entity/data/database';
import { Mlmodel } from '../../generated/entity/data/mlmodel';
import { Pipeline } from '../../generated/entity/data/pipeline';
import { Topic } from '../../generated/entity/data/topic';
import { DatabaseService } from '../../generated/entity/services/databaseService';
import { IngestionPipeline } from '../../generated/entity/services/ingestionPipelines/ingestionPipeline';
import { EntityReference } from '../../generated/type/entityReference';
import { Paging } from '../../generated/type/paging';
import { useAuth } from '../../hooks/authHooks';
import { ConfigData, ServiceDataObj } from '../../interface/service.interface';
import jsonData from '../../jsons/en';
import {
  getEntityDeleteMessage,
  getEntityMissingError,
  getEntityName,
  hasEditAccess,
  isEven,
  pluralize,
} from '../../utils/CommonUtils';
import {
  getEditConnectionPath,
  getServicesWithTabPath,
} from '../../utils/RouterUtils';
import {
  getCurrentServiceTab,
  getServiceCategoryFromType,
  servicePageTabs,
  serviceTypeLogo,
  setServiceSchemaCount,
  setServiceTableCount,
} from '../../utils/ServiceUtils';
import { getEntityLink, getUsagePercentile } from '../../utils/TableUtils';
import { showErrorToast } from '../../utils/ToastUtils';

type Data = Database & Topic & Dashboard;

const ServicePage: FunctionComponent = () => {
  const { serviceFQN, serviceType, serviceCategory, tab } =
    useParams() as Record<string, string>;
  const history = useHistory();
  const { isAdminUser } = useAuth();
  const { isAuthDisabled } = useAuthContext();
  const [serviceName, setServiceName] = useState(
    serviceCategory || getServiceCategoryFromType(serviceType)
  );
  const [slashedTableName, setSlashedTableName] = useState<
    TitleBreadcrumbProps['titleLinks']
  >([]);
  const [isEdit, setIsEdit] = useState(false);
  const [description, setDescription] = useState('');
  const [serviceDetails, setServiceDetails] = useState<ServiceDataObj>();
  const [data, setData] = useState<Array<Data>>([]);
  const [isLoading, setIsloading] = useState(true);
  const [paging, setPaging] = useState<Paging>(pagingObject);
  const [instanceCount, setInstanceCount] = useState<number>(0);
  const [activeTab, setActiveTab] = useState(getCurrentServiceTab(tab));
  const [isError, setIsError] = useState(false);
  const [ingestions, setIngestions] = useState<IngestionPipeline[]>([]);
  const [serviceList] = useState<Array<DatabaseService>>([]);
  const [ingestionPaging, setIngestionPaging] = useState<Paging>({} as Paging);

  const [currentPage, setCurrentPage] = useState(1);
  const [ingestionCurrentPage, setIngestionCurrentPage] = useState(1);
  const [airflowEndpoint, setAirflowEndpoint] = useState<string>();
  const [isAirflowRunning, setIsAirflowRunning] = useState(false);
  const [connectionDetails, setConnectionDetails] = useState<ConfigData>();

  const [schemaCount, setSchemaCount] = useState<number>(0);
  const [tableCount, setTableCount] = useState<number>(0);

  const getCountLabel = () => {
    switch (serviceName) {
      case ServiceCategory.DASHBOARD_SERVICES:
        return 'Dashboards';
      case ServiceCategory.MESSAGING_SERVICES:
        return 'Topics';
      case ServiceCategory.PIPELINE_SERVICES:
        return 'Pipelines';
      case ServiceCategory.ML_MODAL_SERVICES:
        return 'Models';
      case ServiceCategory.DATABASE_SERVICES:
      default:
        return 'Databases';
    }
  };

  const tabs = [
    {
      name: getCountLabel(),
      icon: {
        alt: 'schema',
        name: 'icon-database',
        title: 'Database',
        selectedName: 'icon-schemacolor',
      },
      isProtected: false,
      position: 1,
      count: instanceCount,
    },
    {
      name: 'Ingestions',
      icon: {
        alt: 'sample_data',
        name: 'sample-data',
        title: 'Sample Data',
        selectedName: 'sample-data-color',
      },
      isProtected: false,
      position: 2,
      count: ingestions.length,
    },
    {
      name: 'Connection',
      icon: {
        alt: 'sample_data',
        name: 'sample-data',
        title: 'Sample Data',
        selectedName: 'sample-data-color',
      },

      isProtected: !isAdminUser && !isAuthDisabled,
      isHidden: !isAdminUser && !isAuthDisabled,
      position: 3,
    },
    {
      name: 'Manage',
      icon: {
        alt: 'manage',
        name: 'icon-manage',
        title: 'Manage',
        selectedName: 'icon-managecolor',
      },
      isProtected: false,
      position: 4,
    },
  ];

  const extraInfo: Array<ExtraInfo> = [
    {
      key: 'Owner',
      value:
        serviceDetails?.owner?.type === 'team'
          ? getTeamAndUserDetailsPath(serviceDetails?.owner?.name || '')
          : serviceDetails?.owner?.name || '',
      placeholderText: serviceDetails?.owner?.displayName || '',
      isLink: serviceDetails?.owner?.type === 'team',
      openInNewTab: false,
      profileName:
        serviceDetails?.owner?.type === OwnerType.USER
          ? serviceDetails?.owner?.name
          : undefined,
    },
  ];

  const activeTabHandler = (tabValue: number) => {
    setActiveTab(tabValue);
    const currentTabIndex = tabValue - 1;
    if (servicePageTabs(getCountLabel())[currentTabIndex].path !== tab) {
      setActiveTab(
        getCurrentServiceTab(
          servicePageTabs(getCountLabel())[currentTabIndex].path
        )
      );
      history.push({
        pathname: getServiceDetailsPath(
          serviceFQN,
          serviceCategory,
          servicePageTabs(getCountLabel())[currentTabIndex].path
        ),
      });
    }
  };

  const getAirflowEndpoint = () => {
    fetchAirflowConfig()
      .then((res) => {
        if (res.data?.apiEndpoint) {
          setAirflowEndpoint(res.data.apiEndpoint);
        } else {
          setAirflowEndpoint('');

          throw jsonData['api-error-messages']['unexpected-server-response'];
        }
      })
      .catch((err: AxiosError) => {
        showErrorToast(
          err,
          jsonData['api-error-messages']['fetch-airflow-config-error']
        );
      });
  };

  const getAllIngestionWorkflows = (paging?: string) => {
    setIsloading(true);
    getIngestionPipelines(['owner', 'pipelineStatuses'], serviceFQN, paging)
      .then((res) => {
        if (res.data.data) {
          setIngestions(res.data.data);
          setIngestionPaging(res.data.paging);
        } else {
          setIngestionPaging({} as Paging);
          showErrorToast(
            jsonData['api-error-messages']['fetch-ingestion-error']
          );
        }
      })
      .catch((error: AxiosError) => {
        showErrorToast(
          error,
          jsonData['api-error-messages']['fetch-ingestion-error']
        );
      })
      .finally(() => {
        setIsloading(false);
        if (!airflowEndpoint) {
          getAirflowEndpoint();
        }
      });
  };

  const triggerIngestionById = (
    id: string,
    displayName: string
  ): Promise<void> => {
    return new Promise<void>((resolve, reject) => {
      triggerIngestionPipelineById(id)
        .then((res) => {
          if (res.data) {
            resolve();
            getAllIngestionWorkflows();
          } else {
            reject();
            showErrorToast(
              `${jsonData['api-error-messages']['triggering-ingestion-error']} ${displayName}`
            );
          }
        })
        .catch((error: AxiosError) => {
          showErrorToast(
            error,
            `${jsonData['api-error-messages']['triggering-ingestion-error']} ${displayName}`
          );
          reject();
        })
        .finally(() => setIsloading(false));
    });
  };

  const deployIngestion = (id: string) => {
    return new Promise<void>((resolve, reject) => {
      return deployIngestionPipelineById(id)
        .then((res: AxiosResponse) => {
          if (res.data) {
            resolve();
            setTimeout(() => {
              getAllIngestionWorkflows();
              setIsloading(false);
            }, 500);
          } else {
            throw jsonData['api-error-messages']['update-ingestion-error'];
          }
        })
        .catch((err: AxiosError) => {
          showErrorToast(
            err,
            jsonData['api-error-messages']['update-ingestion-error']
          );
          reject();
        });
    });
  };

  const handleEnableDisableIngestion = (id: string) => {
    enableDisableIngestionPipelineById(id)
      .then((res: AxiosResponse) => {
        if (res.data) {
          getAllIngestionWorkflows();
        } else {
          throw jsonData['api-error-messages']['unexpected-server-response'];
        }
      })
      .catch((err: AxiosError) => {
        showErrorToast(
          err,
          jsonData['api-error-messages']['unexpected-server-response']
        );
      });
  };

  const deleteIngestionById = (
    id: string,
    displayName: string
  ): Promise<void> => {
    return new Promise<void>((resolve, reject) => {
      deleteIngestionPipelineById(id)
        .then(() => {
          resolve();
          getAllIngestionWorkflows();
        })
        .catch((error: AxiosError) => {
          showErrorToast(
            error,
            `${jsonData['api-error-messages']['delete-ingestion-error']} ${displayName}`
          );
          reject();
        });
    }).finally(() => setIsloading(false));
  };

  const fetchDatabases = (paging?: string) => {
    setIsloading(true);
    getDatabases(serviceFQN, paging, ['owner', 'usageSummary'])
      .then((res: AxiosResponse) => {
        if (res.data.data) {
          setData(res.data.data);
          setServiceSchemaCount(res.data.data, setSchemaCount);
          setServiceTableCount(res.data.data, setTableCount);
          setPaging(res.data.paging);
          setInstanceCount(res.data.paging.total);
          setIsloading(false);
        } else {
          setData([]);
          setPaging(pagingObject);
          setIsloading(false);
        }
      })
      .catch(() => {
        setIsloading(false);
      });
  };

  const fetchTopics = (paging?: string) => {
    setIsloading(true);
    getTopics(serviceFQN, paging, ['owner', 'tags'])
      .then((res: AxiosResponse) => {
        if (res.data.data) {
          setData(res.data.data);
          setPaging(res.data.paging);
          setInstanceCount(res.data.paging.total);
          setIsloading(false);
        } else {
          setData([]);
          setPaging(pagingObject);
          setIsloading(false);
        }
      })
      .catch(() => {
        setIsloading(false);
      });
  };

  const fetchDashboards = (paging?: string) => {
    setIsloading(true);
    getDashboards(serviceFQN, paging, ['owner', 'usageSummary', 'tags'])
      .then((res: AxiosResponse) => {
        if (res.data.data) {
          setData(res.data.data);
          setPaging(res.data.paging);
          setInstanceCount(res.data.paging.total);
          setIsloading(false);
        } else {
          setData([]);
          setPaging(pagingObject);
          setIsloading(false);
        }
      })
      .catch(() => {
        setIsloading(false);
      });
  };

  const fetchPipeLines = (paging?: string) => {
    setIsloading(true);
    getPipelines(serviceFQN, paging, ['owner', 'tags'])
      .then((res: AxiosResponse) => {
        if (res.data.data) {
          setData(res.data.data);
          setPaging(res.data.paging);
          setInstanceCount(res.data.paging.total);
          setIsloading(false);
        } else {
          setData([]);
          setPaging(pagingObject);
          setIsloading(false);
        }
      })
      .catch(() => {
        setIsloading(false);
      });
  };

  const fetchMlModal = (paging = '') => {
    setIsloading(true);
    getMlmodels(serviceFQN, paging, ['owner', 'tags'])
      .then((res: AxiosResponse) => {
        if (res.data.data) {
          setData(res.data.data);
          setPaging(res.data.paging);
          setInstanceCount(res.data.paging.total);
          setIsloading(false);
        } else {
          setData([]);
          setPaging(pagingObject);
          setIsloading(false);
        }
      })
      .catch(() => {
        setIsloading(false);
      });
  };

  const getAirflowStatus = () => {
    return new Promise<void>((resolve, reject) => {
      checkAirflowStatus()
        .then((res) => {
          if (res.status === 200) {
            resolve();
          } else {
            reject();
          }
        })
        .catch(() => reject());
    });
  };

  const getOtherDetails = (paging?: string) => {
    switch (serviceName) {
      case ServiceCategory.DATABASE_SERVICES: {
        fetchDatabases(paging);

        break;
      }
      case ServiceCategory.MESSAGING_SERVICES: {
        fetchTopics(paging);

        break;
      }
      case ServiceCategory.DASHBOARD_SERVICES: {
        fetchDashboards(paging);

        break;
      }
      case ServiceCategory.PIPELINE_SERVICES: {
        fetchPipeLines(paging);

        break;
      }
      case ServiceCategory.ML_MODAL_SERVICES: {
        fetchMlModal(paging);

        break;
      }
      default:
        break;
    }
  };

  const getLinkForFqn = (fqn: string) => {
    switch (serviceName) {
      case ServiceCategory.MESSAGING_SERVICES:
        return getEntityLink(SearchIndex.TOPIC, fqn);

      case ServiceCategory.DASHBOARD_SERVICES:
        return getEntityLink(SearchIndex.DASHBOARD, fqn);

      case ServiceCategory.PIPELINE_SERVICES:
        return getEntityLink(SearchIndex.PIPELINE, fqn);

      case ServiceCategory.ML_MODAL_SERVICES:
        return getEntityLink(SearchIndex.MLMODEL, fqn);

      case ServiceCategory.DATABASE_SERVICES:
      default:
        return `/database/${fqn}`;
    }
  };

  const getTableHeaders = (): JSX.Element => {
    switch (serviceName) {
      case ServiceCategory.DATABASE_SERVICES: {
        return (
          <>
            <th className="tableHead-cell">Database Name</th>
            <th className="tableHead-cell">Description</th>
            <th className="tableHead-cell">Owner</th>
            <th className="tableHead-cell">Usage</th>
          </>
        );
      }
      case ServiceCategory.MESSAGING_SERVICES: {
        return (
          <>
            <th className="tableHead-cell">Topic Name</th>
            <th className="tableHead-cell">Description</th>
            <th className="tableHead-cell">Owner</th>
            <th className="tableHead-cell">Tags</th>
          </>
        );
      }
      case ServiceCategory.DASHBOARD_SERVICES: {
        return (
          <>
            <th className="tableHead-cell">Dashboard Name</th>
            <th className="tableHead-cell">Description</th>
            <th className="tableHead-cell">Owner</th>
            <th className="tableHead-cell">Tags</th>
          </>
        );
      }
      case ServiceCategory.PIPELINE_SERVICES: {
        return (
          <>
            <th className="tableHead-cell">Pipeline Name</th>
            <th className="tableHead-cell">Description</th>
            <th className="tableHead-cell">Owner</th>
            <th className="tableHead-cell">Tags</th>
          </>
        );
      }
      case ServiceCategory.ML_MODAL_SERVICES: {
        return (
          <>
            <th className="tableHead-cell">Model Name</th>
            <th className="tableHead-cell">Description</th>
            <th className="tableHead-cell">Owner</th>
            <th className="tableHead-cell">Tags</th>
          </>
        );
      }
      default:
        return <></>;
    }
  };

  const getOptionalTableCells = (data: Database | Topic) => {
    switch (serviceName) {
      case ServiceCategory.DATABASE_SERVICES: {
        const database = data as Database;

        return (
          <td className="tableBody-cell">
            <p>
              {getUsagePercentile(
                database.usageSummary?.weeklyStats?.percentileRank || 0
              )}
            </p>
          </td>
        );
      }
      case ServiceCategory.MESSAGING_SERVICES: {
        const topic = data as Topic;

        return (
          <td className="tableBody-cell">
            {topic.tags && topic.tags?.length > 0 ? (
              <TagsViewer
                showStartWith={false}
                sizeCap={-1}
                tags={topic.tags}
                type="border"
              />
            ) : (
              '--'
            )}
          </td>
        );
      }
      case ServiceCategory.DASHBOARD_SERVICES: {
        const dashboard = data as Dashboard;

        return (
          <td className="tableBody-cell">
            {dashboard.tags && dashboard.tags?.length > 0 ? (
              <TagsViewer
                showStartWith={false}
                sizeCap={-1}
                tags={dashboard.tags}
                type="border"
              />
            ) : (
              '--'
            )}
          </td>
        );
      }
      case ServiceCategory.PIPELINE_SERVICES: {
        const pipeline = data as Pipeline;

        return (
          <td className="tableBody-cell">
            {pipeline.tags && pipeline.tags?.length > 0 ? (
              <TagsViewer
                showStartWith={false}
                sizeCap={-1}
                tags={pipeline.tags}
                type="border"
              />
            ) : (
              '--'
            )}
          </td>
        );
      }
      case ServiceCategory.ML_MODAL_SERVICES: {
        const mlmodal = data as Mlmodel;

        return (
          <td className="tableBody-cell">
            {mlmodal.tags && mlmodal.tags?.length > 0 ? (
              <TagsViewer
                showStartWith={false}
                sizeCap={-1}
                tags={mlmodal.tags}
                type="border"
              />
            ) : (
              '--'
            )}
          </td>
        );
      }
      default:
        return <></>;
    }
  };

  const getDeleteEntityMessage = () => {
    const service = serviceName?.slice(0, -1);

    switch (serviceName) {
      case ServiceCategory.DATABASE_SERVICES:
        return getEntityDeleteMessage(
          service || 'Service',
          `${pluralize(instanceCount, 'Database')}, ${pluralize(
            schemaCount,
            'Schema'
          )} and ${pluralize(tableCount, 'Table')}`
        );

      case ServiceCategory.MESSAGING_SERVICES:
        return getEntityDeleteMessage(
          service || 'Service',
          pluralize(instanceCount, 'Topic')
        );

      case ServiceCategory.DASHBOARD_SERVICES:
        return getEntityDeleteMessage(
          service || 'Service',
          pluralize(instanceCount, 'Dashboard')
        );

      case ServiceCategory.PIPELINE_SERVICES:
        return getEntityDeleteMessage(
          service || 'Service',
          pluralize(instanceCount, 'Pipeline')
        );

      default:
        return;
    }
  };

  useEffect(() => {
    setServiceName(serviceCategory || getServiceCategoryFromType(serviceType));
  }, [serviceCategory, serviceType]);

  useEffect(() => {
    setIsloading(true);
    getServiceByFQN(serviceName, serviceFQN, ['owner'])
      .then((resService: AxiosResponse) => {
        if (resService.data) {
          const { description, serviceType } = resService.data;
          setServiceDetails(resService.data);
          setConnectionDetails(resService.data?.connection?.config);
          setDescription(description);
          setSlashedTableName([
            {
              name: startCase(serviceName || ''),
              url: getServicesWithTabPath(serviceName || ''),
            },
            {
              name: getEntityName(resService.data),
              url: '',
              imgSrc: serviceType ? serviceTypeLogo(serviceType) : undefined,
              activeTitle: true,
            },
          ]);
          getOtherDetails();
        } else {
          showErrorToast(jsonData['api-error-messages']['fetch-service-error']);
        }
      })
      .catch((error: AxiosError) => {
        if (error.response?.status === 404) {
          setIsError(true);
        } else {
          showErrorToast(
            error,
            jsonData['api-error-messages']['fetch-service-error']
          );
        }
      })
      .finally(() => setIsloading(false));
  }, [serviceFQN, serviceName]);

  useEffect(() => {
    const currentTab = getCurrentServiceTab(tab);
    const currentTabIndex = currentTab - 1;

    if (tabs[currentTabIndex].isProtected) {
      activeTabHandler(1);
    }

    getAirflowStatus()
      .then(() => {
        setIsAirflowRunning(true);
        getAllIngestionWorkflows();
      })
      .catch(() => {
        setIsAirflowRunning(false);
      });
  }, []);

  const onCancel = () => {
    setIsEdit(false);
  };

  const onDescriptionUpdate = (updatedHTML: string) => {
    if (description !== updatedHTML && !isUndefined(serviceDetails)) {
      const { id } = serviceDetails;

      const updatedServiceDetails = {
        connection: serviceDetails?.connection,
        name: serviceDetails.name,
        serviceType: serviceDetails.serviceType,
        description: updatedHTML,
        owner: serviceDetails.owner,
      };

      updateService(serviceName, id, updatedServiceDetails)
        .then((res: AxiosResponse) => {
          setDescription(updatedHTML);
          setServiceDetails(res.data);
        })
        .catch((error: AxiosError) => {
          showErrorToast(
            error,
            jsonData['api-error-messages']['update-description-error']
          );
        })
        .finally(() => setIsEdit(false));
    } else {
      setIsEdit(false);
    }
  };

  const handleUpdateOwner = (owner: ServiceDataObj['owner']) => {
    const updatedData = {
      connection: serviceDetails?.connection,
      name: serviceDetails?.name,
      serviceType: serviceDetails?.serviceType,
      owner,
      description: serviceDetails?.description,
    };

    return new Promise<void>((resolve, reject) => {
      updateService(serviceName, serviceDetails?.id, updatedData)
        .then((res: AxiosResponse) => {
          if (res.data) {
            setServiceDetails(res.data);

            return resolve();
          } else {
            showErrorToast(
              jsonData['api-error-messages']['update-owner-error']
            );
          }

          return reject();
        })
        .catch((error: AxiosError) => {
          showErrorToast(
            error,
            jsonData['api-error-messages']['update-owner-error']
          );

          return reject();
        });
    });
  };

  const onDescriptionEdit = (): void => {
    setIsEdit(true);
  };

  const pagingHandler = (cursorType: string | number, activePage?: number) => {
    const pagingString = `&${cursorType}=${
      paging[cursorType as keyof typeof paging]
    }`;
    getOtherDetails(pagingString);
    setCurrentPage(activePage ?? 1);
  };

  const ingestionPagingHandler = (
    cursorType: string | number,
    activePage?: number
  ) => {
    const pagingString = `&${cursorType}=${
      ingestionPaging[cursorType as keyof typeof paging]
    }`;

    getAllIngestionWorkflows(pagingString);
    setIngestionCurrentPage(activePage ?? 1);
  };

  const getIngestionTab = () => {
    if (!isAirflowRunning) {
      return <ErrorPlaceHolderIngestion />;
    } else if (isUndefined(airflowEndpoint)) {
      return <Loader />;
    } else {
      return (
        <div data-testid="ingestion-container">
          <Ingestion
            isRequiredDetailsAvailable
            airflowEndpoint={airflowEndpoint}
            currrentPage={ingestionCurrentPage}
            deleteIngestion={deleteIngestionById}
            deployIngestion={deployIngestion}
            handleEnableDisableIngestion={handleEnableDisableIngestion}
            ingestionList={ingestions}
            paging={ingestionPaging}
            pagingHandler={ingestionPagingHandler}
            serviceCategory={serviceName as ServiceCategory}
            serviceDetails={serviceDetails as ServiceDataObj}
            serviceList={serviceList}
            serviceName={serviceFQN}
            triggerIngestion={triggerIngestionById}
            onIngestionWorkflowsUpdate={getAllIngestionWorkflows}
          />
        </div>
      );
    }
  };

  useEffect(() => {
    if (servicePageTabs(getCountLabel())[activeTab - 1].path !== tab) {
      setActiveTab(getCurrentServiceTab(tab));
    }
  }, [tab]);

  const goToEditConnection = () => {
    history.push(getEditConnectionPath(serviceName || '', serviceFQN || ''));
  };

  const handleEditConnection = () => {
    goToEditConnection();
  };

  return (
    <>
      {isLoading ? (
        <Loader />
      ) : isError ? (
        <ErrorPlaceHolder>
          {getEntityMissingError(serviceName as string, serviceFQN)}
        </ErrorPlaceHolder>
      ) : (
        <PageContainer>
          <div
            className="tw-px-6 tw-w-full tw-h-full tw-flex tw-flex-col"
            data-testid="service-page">
            <TitleBreadcrumb titleLinks={slashedTableName} />

            <div className="tw-flex tw-gap-1 tw-mb-2 tw-mt-1 tw-ml-7 tw-flex-wrap">
              {extraInfo.map((info, index) => (
                <span className="tw-flex" key={index}>
                  <EntitySummaryDetails
<<<<<<< HEAD
                    hasEditAccess
=======
>>>>>>> fdfdaa14
                    data={info}
                    updateOwner={handleUpdateOwner}
                  />

                  {extraInfo.length !== 1 && index < extraInfo.length - 1 ? (
                    <span className="tw-mx-1.5 tw-inline-block tw-text-gray-400">
                      |
                    </span>
                  ) : null}
                </span>
              ))}
            </div>

            <div
              className="tw-my-2 tw-ml-2"
              data-testid="description-container">
              <Description
                blurWithBodyBG
                description={description || ''}
                entityFqn={serviceFQN}
                entityName={serviceFQN}
                entityType={serviceCategory.slice(0, -1)}
                hasEditAccess={isAdminUser || isAuthDisabled}
                isEdit={isEdit}
                onCancel={onCancel}
                onDescriptionEdit={onDescriptionEdit}
                onDescriptionUpdate={onDescriptionUpdate}
              />
            </div>

            <div className="tw-mt-4 tw-flex tw-flex-col tw-flex-grow">
              <TabsPane
                activeTab={activeTab}
                className="tw-flex-initial"
                setActiveTab={activeTabHandler}
                tabs={tabs}
              />
              <div className="tw-flex-grow">
                {activeTab === 1 && (
                  <Fragment>
                    <div
                      className="tw-mt-4 tw-px-1"
                      data-testid="table-container">
                      <table
                        className="tw-bg-white tw-w-full tw-mb-4"
                        data-testid="database-tables">
                        <thead>
                          <tr className="tableHead-row">{getTableHeaders()}</tr>
                        </thead>
                        <tbody className="tableBody">
                          {data.length > 0 ? (
                            data.map((dataObj, index) => (
                              <tr
                                className={classNames(
                                  'tableBody-row',
                                  !isEven(index + 1) ? 'odd-row' : null
                                )}
                                data-testid="column"
                                key={index}>
                                <td className="tableBody-cell">
                                  <Link
                                    to={getLinkForFqn(
                                      dataObj.fullyQualifiedName || ''
                                    )}>
                                    {getEntityName(
                                      dataObj as unknown as EntityReference
                                    )}
                                  </Link>
                                </td>
                                <td className="tableBody-cell">
                                  {dataObj.description ? (
                                    <RichTextEditorPreviewer
                                      markdown={dataObj.description}
                                    />
                                  ) : (
                                    <span className="tw-no-description">
                                      No description
                                    </span>
                                  )}
                                </td>
                                <td className="tableBody-cell">
                                  <p>{dataObj?.owner?.name || '--'}</p>
                                </td>
                                {getOptionalTableCells(dataObj)}
                              </tr>
                            ))
                          ) : (
                            <tr className="tableBody-row">
                              <td
                                className="tableBody-cell tw-text-center"
                                colSpan={4}>
                                No records found.
                              </td>
                            </tr>
                          )}
                        </tbody>
                      </table>
                    </div>
                    {Boolean(!isNil(paging.after) || !isNil(paging.before)) && (
                      <NextPrevious
                        currentPage={currentPage}
                        pageSize={PAGE_SIZE}
                        paging={paging}
                        pagingHandler={pagingHandler}
                        totalCount={paging.total}
                      />
                    )}
                  </Fragment>
                )}

                {activeTab === 2 && getIngestionTab()}

                {activeTab === 3 && (isAdminUser || isAuthDisabled) && (
                  <>
                    <div className="tw-my-4 tw-flex tw-justify-end">
                      <Button
                        className={classNames(
                          'tw-h-8 tw-rounded tw-px-4 tw-py-1',
                          {
                            'tw-opacity-40': !isAdminUser && !isAuthDisabled,
                          }
                        )}
                        data-testid="add-new-service-button"
                        size="small"
                        theme="primary"
                        variant="outlined"
                        onClick={handleEditConnection}>
                        Edit Connection
                      </Button>
                    </div>
                    <ServiceConnectionDetails
                      connectionDetails={connectionDetails || {}}
                      serviceCategory={serviceCategory}
                      serviceFQN={serviceDetails?.serviceType || ''}
                    />
                  </>
                )}

                {activeTab === 4 && (
                  <div className="tw-bg-white tw-h-full tw-pt-4 tw-pb-6">
                    <ManageTabComponent
                      allowDelete
                      hideTier
                      isRecursiveDelete
                      currentUser={serviceDetails?.owner}
                      deletEntityMessage={getDeleteEntityMessage()}
                      entityId={serviceDetails?.id}
                      entityName={serviceDetails?.name}
                      entityType={serviceCategory.slice(0, -1)}
                      hasEditAccess={hasEditAccess(
                        serviceDetails?.owner?.type || '',
                        serviceDetails?.owner?.id || ''
                      )}
                      manageSectionType={ADMIN_ONLY_ACCESSIBLE_SECTION.SERVICE}
                      onSave={handleUpdateOwner}
                    />
                  </div>
                )}
              </div>
            </div>
          </div>
        </PageContainer>
      )}
    </>
  );
};

export default ServicePage;<|MERGE_RESOLUTION|>--- conflicted
+++ resolved
@@ -938,10 +938,7 @@
               {extraInfo.map((info, index) => (
                 <span className="tw-flex" key={index}>
                   <EntitySummaryDetails
-<<<<<<< HEAD
                     hasEditAccess
-=======
->>>>>>> fdfdaa14
                     data={info}
                     updateOwner={handleUpdateOwner}
                   />
